--- conflicted
+++ resolved
@@ -1,9 +1,5 @@
 // Copyright 2025 Kensuke Saito
-<<<<<<< HEAD
-// SPDX-License-Identifier: GPL-2.0-only
-=======
 // SPDX-License-Identifier: GPL-2.0-or-later
->>>>>>> f2d9992f
 
 extern crate font_loader as fonts;
 
