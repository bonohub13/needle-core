--- conflicted
+++ resolved
@@ -2,15 +2,9 @@
   "bomFormat": "CycloneDX",
   "specVersion": "1.3",
   "version": 1,
-<<<<<<< HEAD
-  "serialNumber": "urn:uuid:d5782095-b3d6-46db-8057-a5ab20b28cc0",
+  "serialNumber": "urn:uuid:37385dba-7b3e-4896-940f-6e5151444cb5",
   "metadata": {
-    "timestamp": "2025-07-27T05:18:42.534112172Z",
-=======
-  "serialNumber": "urn:uuid:c80b19bc-e645-48c2-a3bb-630bf3e96b41",
-  "metadata": {
-    "timestamp": "2025-07-27T06:10:48.325904459Z",
->>>>>>> 15db0f7e
+    "timestamp": "2025-07-27T14:49:52.280084955Z",
     "tools": [
       {
         "vendor": "CycloneDX",
@@ -2005,24 +1999,24 @@
     },
     {
       "type": "library",
-      "bom-ref": "registry+https://github.com/rust-lang/crates.io-index#litrs@0.4.1",
+      "bom-ref": "registry+https://github.com/rust-lang/crates.io-index#litrs@0.4.2",
       "author": "Lukas Kalbertodt <lukas.kalbertodt@gmail.com>",
       "name": "litrs",
-      "version": "0.4.1",
+      "version": "0.4.2",
       "description": "Parse and inspect Rust literals (i.e. tokens in the Rust programming language representing fixed values). Particularly useful for proc macros, but can also be used outside of a proc-macro context. ",
       "scope": "required",
       "hashes": [
         {
           "alg": "SHA-256",
-          "content": "b4ce301924b7887e9d637144fdade93f9dfff9b60981d4ac161db09720d39aa5"
-        }
-      ],
-      "licenses": [
-        {
-          "expression": "MIT OR Apache-2.0"
-        }
-      ],
-      "purl": "pkg:cargo/litrs@0.4.1",
+          "content": "f5e54036fe321fd421e10d732f155734c4e4afd610dd556d9a82833ab3ee0bed"
+        }
+      ],
+      "licenses": [
+        {
+          "expression": "MIT OR Apache-2.0"
+        }
+      ],
+      "purl": "pkg:cargo/litrs@0.4.2",
       "externalReferences": [
         {
           "type": "documentation",
@@ -2350,16 +2344,16 @@
     },
     {
       "type": "library",
-      "bom-ref": "registry+https://github.com/rust-lang/crates.io-index#owned_ttf_parser@0.25.0",
+      "bom-ref": "registry+https://github.com/rust-lang/crates.io-index#owned_ttf_parser@0.25.1",
       "author": "Alex Butler <alexheretic@gmail.com>",
       "name": "owned_ttf_parser",
-      "version": "0.25.0",
+      "version": "0.25.1",
       "description": "ttf-parser plus support for owned data",
       "scope": "required",
       "hashes": [
         {
           "alg": "SHA-256",
-          "content": "22ec719bbf3b2a81c109a4e20b1f129b5566b7dce654bc3872f6a05abf82b2c4"
+          "content": "36820e9051aca1014ddc75770aab4d68bc1e9e632f0f5627c4086bc216fb583b"
         }
       ],
       "licenses": [
@@ -2367,7 +2361,7 @@
           "expression": "Apache-2.0"
         }
       ],
-      "purl": "pkg:cargo/owned_ttf_parser@0.25.0",
+      "purl": "pkg:cargo/owned_ttf_parser@0.25.1",
       "externalReferences": [
         {
           "type": "vcs",
@@ -2665,24 +2659,24 @@
     },
     {
       "type": "library",
-      "bom-ref": "registry+https://github.com/rust-lang/crates.io-index#rangemap@1.5.1",
+      "bom-ref": "registry+https://github.com/rust-lang/crates.io-index#rangemap@1.6.0",
       "author": "Jeff Parsons <jeff@parsons.io>",
       "name": "rangemap",
-      "version": "1.5.1",
+      "version": "1.6.0",
       "description": "Map and set data structures whose keys are stored as ranges.  Contiguous and overlapping ranges that map to the same value are coalesced into a single range. ",
       "scope": "required",
       "hashes": [
         {
           "alg": "SHA-256",
-          "content": "f60fcc7d6849342eff22c4350c8b9a989ee8ceabc4b481253e8946b9fe83d684"
-        }
-      ],
-      "licenses": [
-        {
-          "expression": "MIT OR Apache-2.0"
-        }
-      ],
-      "purl": "pkg:cargo/rangemap@1.5.1",
+          "content": "f93e7e49bb0bf967717f7bd674458b3d6b0c5f48ec7e3038166026a69fc22223"
+        }
+      ],
+      "licenses": [
+        {
+          "expression": "MIT OR Apache-2.0"
+        }
+      ],
+      "purl": "pkg:cargo/rangemap@1.6.0",
       "externalReferences": [
         {
           "type": "documentation",
@@ -5083,16 +5077,16 @@
     },
     {
       "type": "library",
-      "bom-ref": "registry+https://github.com/rust-lang/crates.io-index#winit@0.30.11",
+      "bom-ref": "registry+https://github.com/rust-lang/crates.io-index#winit@0.30.12",
       "author": "The winit contributors, Pierre Krieger <pierre.krieger1708@gmail.com>",
       "name": "winit",
-      "version": "0.30.11",
+      "version": "0.30.12",
       "description": "Cross-platform window creation library.",
       "scope": "required",
       "hashes": [
         {
           "alg": "SHA-256",
-          "content": "a4409c10174df8779dc29a4788cac85ed84024ccbc1743b776b21a520ee1aaf4"
+          "content": "c66d4b9ed69c4009f6321f762d6e61ad8a2389cd431b97cb1e146812e9e6c732"
         }
       ],
       "licenses": [
@@ -5100,7 +5094,7 @@
           "expression": "Apache-2.0"
         }
       ],
-      "purl": "pkg:cargo/winit@0.30.11",
+      "purl": "pkg:cargo/winit@0.30.12",
       "externalReferences": [
         {
           "type": "documentation",
@@ -5416,14 +5410,14 @@
         "registry+https://github.com/rust-lang/crates.io-index#thiserror@2.0.12",
         "registry+https://github.com/rust-lang/crates.io-index#toml@0.9.2",
         "registry+https://github.com/rust-lang/crates.io-index#wgpu@25.0.2",
-        "registry+https://github.com/rust-lang/crates.io-index#winit@0.30.11"
+        "registry+https://github.com/rust-lang/crates.io-index#winit@0.30.12"
       ]
     },
     {
       "ref": "registry+https://github.com/rust-lang/crates.io-index#ab_glyph@0.2.31",
       "dependsOn": [
         "registry+https://github.com/rust-lang/crates.io-index#ab_glyph_rasterizer@0.1.9",
-        "registry+https://github.com/rust-lang/crates.io-index#owned_ttf_parser@0.25.0"
+        "registry+https://github.com/rust-lang/crates.io-index#owned_ttf_parser@0.25.1"
       ]
     },
     {
@@ -5559,7 +5553,7 @@
         "registry+https://github.com/rust-lang/crates.io-index#bitflags@2.9.1",
         "registry+https://github.com/rust-lang/crates.io-index#fontdb@0.16.2",
         "registry+https://github.com/rust-lang/crates.io-index#log@0.4.27",
-        "registry+https://github.com/rust-lang/crates.io-index#rangemap@1.5.1",
+        "registry+https://github.com/rust-lang/crates.io-index#rangemap@1.6.0",
         "registry+https://github.com/rust-lang/crates.io-index#rustc-hash@1.1.0",
         "registry+https://github.com/rust-lang/crates.io-index#rustybuzz@0.14.1",
         "registry+https://github.com/rust-lang/crates.io-index#self_cell@1.2.0",
@@ -5619,7 +5613,7 @@
     {
       "ref": "registry+https://github.com/rust-lang/crates.io-index#document-features@0.2.11",
       "dependsOn": [
-        "registry+https://github.com/rust-lang/crates.io-index#litrs@0.4.1"
+        "registry+https://github.com/rust-lang/crates.io-index#litrs@0.4.2"
       ]
     },
     {
@@ -5819,7 +5813,7 @@
       "dependsOn": []
     },
     {
-      "ref": "registry+https://github.com/rust-lang/crates.io-index#litrs@0.4.1",
+      "ref": "registry+https://github.com/rust-lang/crates.io-index#litrs@0.4.2",
       "dependsOn": []
     },
     {
@@ -5891,7 +5885,7 @@
       ]
     },
     {
-      "ref": "registry+https://github.com/rust-lang/crates.io-index#owned_ttf_parser@0.25.0",
+      "ref": "registry+https://github.com/rust-lang/crates.io-index#owned_ttf_parser@0.25.1",
       "dependsOn": [
         "registry+https://github.com/rust-lang/crates.io-index#ttf-parser@0.25.1"
       ]
@@ -5953,7 +5947,7 @@
       ]
     },
     {
-      "ref": "registry+https://github.com/rust-lang/crates.io-index#rangemap@1.5.1",
+      "ref": "registry+https://github.com/rust-lang/crates.io-index#rangemap@1.6.0",
       "dependsOn": []
     },
     {
@@ -6512,7 +6506,7 @@
       ]
     },
     {
-      "ref": "registry+https://github.com/rust-lang/crates.io-index#winit@0.30.11",
+      "ref": "registry+https://github.com/rust-lang/crates.io-index#winit@0.30.12",
       "dependsOn": [
         "registry+https://github.com/rust-lang/crates.io-index#ahash@0.8.12",
         "registry+https://github.com/rust-lang/crates.io-index#bitflags@2.9.1",
