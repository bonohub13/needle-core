{
  "bomFormat": "CycloneDX",
  "specVersion": "1.3",
  "version": 1,
<<<<<<< HEAD
  "serialNumber": "urn:uuid:ae9a0483-9ed1-44e0-9625-bdabe792a3f3",
  "metadata": {
    "timestamp": "2025-07-22T14:07:22.229405583Z",
=======
  "serialNumber": "urn:uuid:7a7c6066-e8f9-4042-b141-fa68a547668d",
  "metadata": {
    "timestamp": "2025-07-27T05:43:55.182548978Z",
>>>>>>> 7323eeb4
    "tools": [
      {
        "vendor": "CycloneDX",
        "name": "cargo-cyclonedx",
        "version": "0.5.7"
      }
    ],
    "component": {
      "type": "library",
      "bom-ref": "path+file:///app#needle-core@0.2.1",
      "name": "needle-core",
      "version": "0.2.1",
      "scope": "required",
      "licenses": [
        {
          "expression": "GPL-2.0-or-later"
        }
      ],
      "purl": "pkg:cargo/needle-core@0.2.1?download_url=file://.",
      "components": [
        {
          "type": "library",
          "bom-ref": "path+file:///app#needle-core@0.2.1 bin-target-0",
          "name": "needle_core",
          "version": "0.2.1",
          "purl": "pkg:cargo/needle-core@0.2.1?download_url=file://.#src/lib.rs"
        }
      ]
    },
    "properties": [
      {
        "name": "cdx:rustc:sbom:target:triple",
        "value": "x86_64-unknown-linux-gnu"
      }
    ]
  },
  "components": [
    {
      "type": "library",
      "bom-ref": "registry+https://github.com/rust-lang/crates.io-index#ab_glyph@0.2.31",
      "author": "Alex Butler <alexheretic@gmail.com>",
      "name": "ab_glyph",
      "version": "0.2.31",
      "description": "API for loading, scaling, positioning and rasterizing OpenType font glyphs.",
      "scope": "required",
      "hashes": [
        {
          "alg": "SHA-256",
          "content": "e074464580a518d16a7126262fffaaa47af89d4099d4cb403f8ed938ba12ee7d"
        }
      ],
      "licenses": [
        {
          "expression": "Apache-2.0"
        }
      ],
      "purl": "pkg:cargo/ab_glyph@0.2.31",
      "externalReferences": [
        {
          "type": "vcs",
          "url": "https://github.com/alexheretic/ab-glyph"
        }
      ]
    },
    {
      "type": "library",
      "bom-ref": "registry+https://github.com/rust-lang/crates.io-index#ab_glyph_rasterizer@0.1.9",
      "author": "Alex Butler <alexheretic@gmail.com>",
      "name": "ab_glyph_rasterizer",
      "version": "0.1.9",
      "description": "Coverage rasterization for lines, quadratic & cubic beziers",
      "scope": "required",
      "hashes": [
        {
          "alg": "SHA-256",
          "content": "b2187590a23ab1e3df8681afdf0987c48504d80291f002fcdb651f0ef5e25169"
        }
      ],
      "licenses": [
        {
          "expression": "Apache-2.0"
        }
      ],
      "purl": "pkg:cargo/ab_glyph_rasterizer@0.1.9",
      "externalReferences": [
        {
          "type": "vcs",
          "url": "https://github.com/alexheretic/ab-glyph"
        }
      ]
    },
    {
      "type": "library",
      "bom-ref": "registry+https://github.com/rust-lang/crates.io-index#ahash@0.8.12",
      "author": "Tom Kaitchuck <Tom.Kaitchuck@gmail.com>",
      "name": "ahash",
      "version": "0.8.12",
      "description": "A non-cryptographic hash function using AES-NI for high performance",
      "scope": "required",
      "hashes": [
        {
          "alg": "SHA-256",
          "content": "5a15f179cd60c4584b8a8c596927aadc462e27f2ca70c04e0071964a73ba7a75"
        }
      ],
      "licenses": [
        {
          "expression": "MIT OR Apache-2.0"
        }
      ],
      "purl": "pkg:cargo/ahash@0.8.12",
      "externalReferences": [
        {
          "type": "documentation",
          "url": "https://docs.rs/ahash"
        },
        {
          "type": "vcs",
          "url": "https://github.com/tkaitchuck/ahash"
        }
      ]
    },
    {
      "type": "library",
      "bom-ref": "registry+https://github.com/rust-lang/crates.io-index#aho-corasick@1.1.3",
      "author": "Andrew Gallant <jamslam@gmail.com>",
      "name": "aho-corasick",
      "version": "1.1.3",
      "description": "Fast multiple substring searching.",
      "scope": "required",
      "hashes": [
        {
          "alg": "SHA-256",
          "content": "8e60d3430d3a69478ad0993f19238d2df97c507009a52b3c10addcd7f6bcb916"
        }
      ],
      "licenses": [
        {
          "expression": "Unlicense OR MIT"
        }
      ],
      "purl": "pkg:cargo/aho-corasick@1.1.3",
      "externalReferences": [
        {
          "type": "website",
          "url": "https://github.com/BurntSushi/aho-corasick"
        },
        {
          "type": "vcs",
          "url": "https://github.com/BurntSushi/aho-corasick"
        }
      ]
    },
    {
      "type": "library",
      "bom-ref": "registry+https://github.com/rust-lang/crates.io-index#anstream@0.6.19",
      "name": "anstream",
      "version": "0.6.19",
      "description": "A simple cross platform library for writing colored text to a terminal.",
      "scope": "required",
      "hashes": [
        {
          "alg": "SHA-256",
          "content": "301af1932e46185686725e0fad2f8f2aa7da69dd70bf6ecc44d6b703844a3933"
        }
      ],
      "licenses": [
        {
          "expression": "MIT OR Apache-2.0"
        }
      ],
      "purl": "pkg:cargo/anstream@0.6.19",
      "externalReferences": [
        {
          "type": "vcs",
          "url": "https://github.com/rust-cli/anstyle.git"
        }
      ]
    },
    {
      "type": "library",
      "bom-ref": "registry+https://github.com/rust-lang/crates.io-index#anstyle-parse@0.2.7",
      "name": "anstyle-parse",
      "version": "0.2.7",
      "description": "Parse ANSI Style Escapes",
      "scope": "required",
      "hashes": [
        {
          "alg": "SHA-256",
          "content": "4e7644824f0aa2c7b9384579234ef10eb7efb6a0deb83f9630a49594dd9c15c2"
        }
      ],
      "licenses": [
        {
          "expression": "MIT OR Apache-2.0"
        }
      ],
      "purl": "pkg:cargo/anstyle-parse@0.2.7",
      "externalReferences": [
        {
          "type": "vcs",
          "url": "https://github.com/rust-cli/anstyle.git"
        }
      ]
    },
    {
      "type": "library",
      "bom-ref": "registry+https://github.com/rust-lang/crates.io-index#anstyle-query@1.1.3",
      "name": "anstyle-query",
      "version": "1.1.3",
      "description": "Look up colored console capabilities",
      "scope": "required",
      "hashes": [
        {
          "alg": "SHA-256",
          "content": "6c8bdeb6047d8983be085bab0ba1472e6dc604e7041dbf6fcd5e71523014fae9"
        }
      ],
      "licenses": [
        {
          "expression": "MIT OR Apache-2.0"
        }
      ],
      "purl": "pkg:cargo/anstyle-query@1.1.3",
      "externalReferences": [
        {
          "type": "vcs",
          "url": "https://github.com/rust-cli/anstyle.git"
        }
      ]
    },
    {
      "type": "library",
      "bom-ref": "registry+https://github.com/rust-lang/crates.io-index#anstyle@1.0.11",
      "name": "anstyle",
      "version": "1.0.11",
      "description": "ANSI text styling",
      "scope": "required",
      "hashes": [
        {
          "alg": "SHA-256",
          "content": "862ed96ca487e809f1c8e5a8447f6ee2cf102f846893800b20cebdf541fc6bbd"
        }
      ],
      "licenses": [
        {
          "expression": "MIT OR Apache-2.0"
        }
      ],
      "purl": "pkg:cargo/anstyle@1.0.11",
      "externalReferences": [
        {
          "type": "vcs",
          "url": "https://github.com/rust-cli/anstyle.git"
        }
      ]
    },
    {
      "type": "library",
      "bom-ref": "registry+https://github.com/rust-lang/crates.io-index#arrayref@0.3.9",
      "author": "David Roundy <roundyd@physics.oregonstate.edu>",
      "name": "arrayref",
      "version": "0.3.9",
      "description": "Macros to take array references of slices",
      "scope": "required",
      "hashes": [
        {
          "alg": "SHA-256",
          "content": "76a2e8124351fda1ef8aaaa3bbd7ebbcb486bbcd4225aca0aa0d84bb2db8fecb"
        }
      ],
      "licenses": [
        {
          "expression": "BSD-2-Clause"
        }
      ],
      "purl": "pkg:cargo/arrayref@0.3.9",
      "externalReferences": [
        {
          "type": "documentation",
          "url": "https://docs.rs/arrayref"
        },
        {
          "type": "vcs",
          "url": "https://github.com/droundy/arrayref"
        }
      ]
    },
    {
      "type": "library",
      "bom-ref": "registry+https://github.com/rust-lang/crates.io-index#arrayvec@0.7.6",
      "author": "bluss",
      "name": "arrayvec",
      "version": "0.7.6",
      "description": "A vector with fixed capacity, backed by an array (it can be stored on the stack too). Implements fixed capacity ArrayVec and ArrayString.",
      "scope": "required",
      "hashes": [
        {
          "alg": "SHA-256",
          "content": "7c02d123df017efcdfbd739ef81735b36c5ba83ec3c59c80a9d7ecc718f92e50"
        }
      ],
      "licenses": [
        {
          "expression": "MIT OR Apache-2.0"
        }
      ],
      "purl": "pkg:cargo/arrayvec@0.7.6",
      "externalReferences": [
        {
          "type": "documentation",
          "url": "https://docs.rs/arrayvec/"
        },
        {
          "type": "vcs",
          "url": "https://github.com/bluss/arrayvec"
        }
      ]
    },
    {
      "type": "library",
      "bom-ref": "registry+https://github.com/rust-lang/crates.io-index#as-raw-xcb-connection@1.0.1",
      "name": "as-raw-xcb-connection",
      "version": "1.0.1",
      "description": "Trait to facilitate interoperatibility with libxcb C API",
      "scope": "required",
      "hashes": [
        {
          "alg": "SHA-256",
          "content": "175571dd1d178ced59193a6fc02dde1b972eb0bc56c892cde9beeceac5bf0f6b"
        }
      ],
      "licenses": [
        {
          "expression": "MIT OR Apache-2.0"
        }
      ],
      "purl": "pkg:cargo/as-raw-xcb-connection@1.0.1",
      "externalReferences": [
        {
          "type": "vcs",
          "url": "https://github.com/psychon/as-raw-xcb-connection"
        }
      ]
    },
    {
      "type": "library",
      "bom-ref": "registry+https://github.com/rust-lang/crates.io-index#ash@0.38.0+1.3.281",
      "author": "Maik Klein <maikklein@googlemail.com>, Benjamin Saunders <ben.e.saunders@gmail.com>, Marijn Suijten <marijn@traverseresearch.nl>",
      "name": "ash",
      "version": "0.38.0+1.3.281",
      "description": "Vulkan bindings for Rust",
      "scope": "required",
      "hashes": [
        {
          "alg": "SHA-256",
          "content": "0bb44936d800fea8f016d7f2311c6a4f97aebd5dc86f09906139ec848cf3a46f"
        }
      ],
      "licenses": [
        {
          "expression": "MIT OR Apache-2.0"
        }
      ],
      "purl": "pkg:cargo/ash@0.38.0+1.3.281",
      "externalReferences": [
        {
          "type": "vcs",
          "url": "https://github.com/ash-rs/ash"
        }
      ]
    },
    {
      "type": "library",
      "bom-ref": "registry+https://github.com/rust-lang/crates.io-index#autocfg@1.5.0",
      "author": "Josh Stone <cuviper@gmail.com>",
      "name": "autocfg",
      "version": "1.5.0",
      "description": "Automatic cfg for Rust compiler features",
      "scope": "excluded",
      "hashes": [
        {
          "alg": "SHA-256",
          "content": "c08606f8c3cbf4ce6ec8e28fb0014a2c086708fe954eaa885384a6165172e7e8"
        }
      ],
      "licenses": [
        {
          "expression": "Apache-2.0 OR MIT"
        }
      ],
      "purl": "pkg:cargo/autocfg@1.5.0",
      "externalReferences": [
        {
          "type": "documentation",
          "url": "https://docs.rs/autocfg/"
        },
        {
          "type": "vcs",
          "url": "https://github.com/cuviper/autocfg"
        }
      ]
    },
    {
      "type": "library",
      "bom-ref": "registry+https://github.com/rust-lang/crates.io-index#bit-set@0.8.0",
      "author": "Alexis Beingessner <a.beingessner@gmail.com>",
      "name": "bit-set",
      "version": "0.8.0",
      "description": "A set of bits",
      "scope": "required",
      "hashes": [
        {
          "alg": "SHA-256",
          "content": "08807e080ed7f9d5433fa9b275196cfc35414f66a0c79d864dc51a0d825231a3"
        }
      ],
      "licenses": [
        {
          "expression": "Apache-2.0 OR MIT"
        }
      ],
      "purl": "pkg:cargo/bit-set@0.8.0",
      "externalReferences": [
        {
          "type": "documentation",
          "url": "https://docs.rs/bit-set/"
        },
        {
          "type": "website",
          "url": "https://github.com/contain-rs/bit-set"
        },
        {
          "type": "vcs",
          "url": "https://github.com/contain-rs/bit-set"
        }
      ]
    },
    {
      "type": "library",
      "bom-ref": "registry+https://github.com/rust-lang/crates.io-index#bit-vec@0.8.0",
      "author": "Alexis Beingessner <a.beingessner@gmail.com>",
      "name": "bit-vec",
      "version": "0.8.0",
      "description": "A vector of bits",
      "scope": "required",
      "hashes": [
        {
          "alg": "SHA-256",
          "content": "5e764a1d40d510daf35e07be9eb06e75770908c27d411ee6c92109c9840eaaf7"
        }
      ],
      "licenses": [
        {
          "expression": "Apache-2.0 OR MIT"
        }
      ],
      "purl": "pkg:cargo/bit-vec@0.8.0",
      "externalReferences": [
        {
          "type": "documentation",
          "url": "https://docs.rs/bit-vec/"
        },
        {
          "type": "website",
          "url": "https://github.com/contain-rs/bit-vec"
        },
        {
          "type": "vcs",
          "url": "https://github.com/contain-rs/bit-vec"
        }
      ]
    },
    {
      "type": "library",
      "bom-ref": "registry+https://github.com/rust-lang/crates.io-index#bitflags@2.9.1",
      "author": "The Rust Project Developers",
      "name": "bitflags",
      "version": "2.9.1",
      "description": "A macro to generate structures which behave like bitflags. ",
      "scope": "required",
      "hashes": [
        {
          "alg": "SHA-256",
          "content": "1b8e56985ec62d17e9c1001dc89c88ecd7dc08e47eba5ec7c29c7b5eeecde967"
        }
      ],
      "licenses": [
        {
          "expression": "MIT OR Apache-2.0"
        }
      ],
      "purl": "pkg:cargo/bitflags@2.9.1",
      "externalReferences": [
        {
          "type": "documentation",
          "url": "https://docs.rs/bitflags"
        },
        {
          "type": "website",
          "url": "https://github.com/bitflags/bitflags"
        },
        {
          "type": "vcs",
          "url": "https://github.com/bitflags/bitflags"
        }
      ]
    },
    {
      "type": "library",
      "bom-ref": "registry+https://github.com/rust-lang/crates.io-index#bytemuck@1.23.1",
      "author": "Lokathor <zefria@gmail.com>",
      "name": "bytemuck",
      "version": "1.23.1",
      "description": "A crate for mucking around with piles of bytes.",
      "scope": "required",
      "hashes": [
        {
          "alg": "SHA-256",
          "content": "5c76a5792e44e4abe34d3abf15636779261d45a7450612059293d1d2cfc63422"
        }
      ],
      "licenses": [
        {
          "expression": "Zlib OR Apache-2.0 OR MIT"
        }
      ],
      "purl": "pkg:cargo/bytemuck@1.23.1",
      "externalReferences": [
        {
          "type": "vcs",
          "url": "https://github.com/Lokathor/bytemuck"
        }
      ]
    },
    {
      "type": "library",
      "bom-ref": "registry+https://github.com/rust-lang/crates.io-index#bytemuck_derive@1.10.0",
      "author": "Lokathor <zefria@gmail.com>",
      "name": "bytemuck_derive",
      "version": "1.10.0",
      "description": "derive proc-macros for `bytemuck`",
      "scope": "required",
      "hashes": [
        {
          "alg": "SHA-256",
          "content": "441473f2b4b0459a68628c744bc61d23e730fb00128b841d30fa4bb3972257e4"
        }
      ],
      "licenses": [
        {
          "expression": "Zlib OR Apache-2.0 OR MIT"
        }
      ],
      "purl": "pkg:cargo/bytemuck_derive@1.10.0",
      "externalReferences": [
        {
          "type": "vcs",
          "url": "https://github.com/Lokathor/bytemuck"
        }
      ]
    },
    {
      "type": "library",
      "bom-ref": "registry+https://github.com/rust-lang/crates.io-index#calloop-wayland-source@0.3.0",
      "author": "Kirill Chibisov <contact@kchibisov.com>",
      "name": "calloop-wayland-source",
      "version": "0.3.0",
      "description": "A wayland-rs client event source for callloop",
      "scope": "required",
      "hashes": [
        {
          "alg": "SHA-256",
          "content": "95a66a987056935f7efce4ab5668920b5d0dac4a7c99991a67395f13702ddd20"
        }
      ],
      "licenses": [
        {
          "expression": "MIT"
        }
      ],
      "purl": "pkg:cargo/calloop-wayland-source@0.3.0",
      "externalReferences": [
        {
          "type": "vcs",
          "url": "https://github.com/smithay/calloop-wayland-source"
        }
      ]
    },
    {
      "type": "library",
      "bom-ref": "registry+https://github.com/rust-lang/crates.io-index#calloop@0.13.0",
      "author": "Elinor Berger <elinor@safaradeg.net>",
      "name": "calloop",
      "version": "0.13.0",
      "description": "A callback-based event loop",
      "scope": "required",
      "hashes": [
        {
          "alg": "SHA-256",
          "content": "b99da2f8558ca23c71f4fd15dc57c906239752dd27ff3c00a1d56b685b7cbfec"
        }
      ],
      "licenses": [
        {
          "expression": "MIT"
        }
      ],
      "purl": "pkg:cargo/calloop@0.13.0",
      "externalReferences": [
        {
          "type": "documentation",
          "url": "https://docs.rs/calloop/"
        },
        {
          "type": "vcs",
          "url": "https://github.com/Smithay/calloop"
        }
      ]
    },
    {
      "type": "library",
      "bom-ref": "registry+https://github.com/rust-lang/crates.io-index#cc@1.2.30",
      "author": "Alex Crichton <alex@alexcrichton.com>",
      "name": "cc",
      "version": "1.2.30",
      "description": "A build-time dependency for Cargo build scripts to assist in invoking the native C compiler to compile native C code into a static archive to be linked into Rust code. ",
      "scope": "excluded",
      "hashes": [
        {
          "alg": "SHA-256",
          "content": "deec109607ca693028562ed836a5f1c4b8bd77755c4e132fc5ce11b0b6211ae7"
        }
      ],
      "licenses": [
        {
          "expression": "MIT OR Apache-2.0"
        }
      ],
      "purl": "pkg:cargo/cc@1.2.30",
      "externalReferences": [
        {
          "type": "documentation",
          "url": "https://docs.rs/cc"
        },
        {
          "type": "website",
          "url": "https://github.com/rust-lang/cc-rs"
        },
        {
          "type": "vcs",
          "url": "https://github.com/rust-lang/cc-rs"
        }
      ]
    },
    {
      "type": "library",
<<<<<<< HEAD
      "bom-ref": "registry+https://github.com/rust-lang/crates.io-index#cfg-if@0.1.10",
      "author": "Alex Crichton <alex@alexcrichton.com>",
      "name": "cfg-if",
      "version": "0.1.10",
=======
      "bom-ref": "registry+https://github.com/rust-lang/crates.io-index#cfg-if@1.0.1",
      "author": "Alex Crichton <alex@alexcrichton.com>",
      "name": "cfg-if",
      "version": "1.0.1",
>>>>>>> 7323eeb4
      "description": "A macro to ergonomically define an item depending on a large number of #[cfg] parameters. Structured like an if-else chain, the first matching branch is the item that gets emitted. ",
      "scope": "required",
      "hashes": [
        {
          "alg": "SHA-256",
<<<<<<< HEAD
          "content": "4785bdd1c96b2a846b2bd7cc02e86b6b3dbf14e7e53446c4f54c92a361040822"
=======
          "content": "9555578bc9e57714c812a1f84e4fc5b4d21fcb063490c624de019f7464c91268"
>>>>>>> 7323eeb4
        }
      ],
      "licenses": [
        {
          "expression": "MIT OR Apache-2.0"
        }
      ],
<<<<<<< HEAD
      "purl": "pkg:cargo/cfg-if@0.1.10",
=======
      "purl": "pkg:cargo/cfg-if@1.0.1",
>>>>>>> 7323eeb4
      "externalReferences": [
        {
          "type": "vcs",
          "url": "https://github.com/rust-lang/cfg-if"
        }
      ]
    },
    {
      "type": "library",
      "bom-ref": "registry+https://github.com/rust-lang/crates.io-index#cfg-if@1.0.1",
      "author": "Alex Crichton <alex@alexcrichton.com>",
      "name": "cfg-if",
      "version": "1.0.1",
      "description": "A macro to ergonomically define an item depending on a large number of #[cfg] parameters. Structured like an if-else chain, the first matching branch is the item that gets emitted. ",
      "scope": "required",
      "hashes": [
        {
          "alg": "SHA-256",
          "content": "9555578bc9e57714c812a1f84e4fc5b4d21fcb063490c624de019f7464c91268"
        }
      ],
      "licenses": [
        {
          "expression": "MIT OR Apache-2.0"
        }
      ],
      "purl": "pkg:cargo/cfg-if@1.0.1",
      "externalReferences": [
        {
          "type": "vcs",
          "url": "https://github.com/rust-lang/cfg-if"
        }
      ]
    },
    {
      "type": "library",
      "bom-ref": "registry+https://github.com/rust-lang/crates.io-index#cfg_aliases@0.2.1",
      "author": "Zicklag <zicklag@katharostech.com>",
      "name": "cfg_aliases",
      "version": "0.2.1",
      "description": "A tiny utility to help save you a lot of effort with long winded `#[cfg()]` checks.",
      "scope": "excluded",
      "hashes": [
        {
          "alg": "SHA-256",
          "content": "613afe47fcd5fac7ccf1db93babcb082c5994d996f20b8b159f2ad1658eb5724"
        }
      ],
      "licenses": [
        {
          "expression": "MIT"
        }
      ],
      "purl": "pkg:cargo/cfg_aliases@0.2.1",
      "externalReferences": [
        {
          "type": "documentation",
          "url": "https://docs.rs/cfg_aliases"
        },
        {
          "type": "website",
          "url": "https://github.com/katharostech/cfg_aliases"
        },
        {
          "type": "vcs",
          "url": "https://github.com/katharostech/cfg_aliases"
        }
      ]
    },
    {
      "type": "library",
      "bom-ref": "registry+https://github.com/rust-lang/crates.io-index#chrono@0.4.41",
      "name": "chrono",
      "version": "0.4.41",
      "description": "Date and time library for Rust",
      "scope": "required",
      "hashes": [
        {
          "alg": "SHA-256",
          "content": "c469d952047f47f91b68d1cba3f10d63c11d73e4636f24f08daf0278abf01c4d"
        }
      ],
      "licenses": [
        {
          "expression": "MIT OR Apache-2.0"
        }
      ],
      "purl": "pkg:cargo/chrono@0.4.41",
      "externalReferences": [
        {
          "type": "documentation",
          "url": "https://docs.rs/chrono/"
        },
        {
          "type": "website",
          "url": "https://github.com/chronotope/chrono"
        },
        {
          "type": "vcs",
          "url": "https://github.com/chronotope/chrono"
        }
      ]
    },
    {
      "type": "library",
      "bom-ref": "registry+https://github.com/rust-lang/crates.io-index#cmake@0.1.54",
      "author": "Alex Crichton <alex@alexcrichton.com>",
      "name": "cmake",
      "version": "0.1.54",
      "description": "A build dependency for running `cmake` to build a native library ",
      "scope": "excluded",
      "hashes": [
        {
          "alg": "SHA-256",
          "content": "e7caa3f9de89ddbe2c607f4101924c5abec803763ae9534e4f4d7d8f84aa81f0"
        }
      ],
      "licenses": [
        {
          "expression": "MIT OR Apache-2.0"
        }
      ],
      "purl": "pkg:cargo/cmake@0.1.54",
      "externalReferences": [
        {
          "type": "documentation",
          "url": "https://docs.rs/cmake"
        },
        {
          "type": "website",
          "url": "https://github.com/rust-lang/cmake-rs"
        },
        {
          "type": "vcs",
          "url": "https://github.com/rust-lang/cmake-rs"
        }
      ]
    },
    {
      "type": "library",
      "bom-ref": "registry+https://github.com/rust-lang/crates.io-index#codespan-reporting@0.12.0",
      "author": "Brendan Zabarauskas <bjzaba@yahoo.com.au>",
      "name": "codespan-reporting",
      "version": "0.12.0",
      "description": "Beautiful diagnostic reporting for text-based programming languages",
      "scope": "required",
      "hashes": [
        {
          "alg": "SHA-256",
          "content": "fe6d2e5af09e8c8ad56c969f2157a3d4238cebc7c55f0a517728c38f7b200f81"
        }
      ],
      "licenses": [
        {
          "expression": "Apache-2.0"
        }
      ],
      "purl": "pkg:cargo/codespan-reporting@0.12.0",
      "externalReferences": [
        {
          "type": "documentation",
          "url": "https://docs.rs/codespan-reporting"
        },
        {
          "type": "website",
          "url": "https://github.com/brendanzab/codespan"
        },
        {
          "type": "vcs",
          "url": "https://github.com/brendanzab/codespan"
        }
      ]
    },
    {
      "type": "library",
      "bom-ref": "registry+https://github.com/rust-lang/crates.io-index#colorchoice@1.0.4",
      "name": "colorchoice",
      "version": "1.0.4",
      "description": "Global override of color control",
      "scope": "required",
      "hashes": [
        {
          "alg": "SHA-256",
          "content": "b05b61dc5112cbb17e4b6cd61790d9845d13888356391624cbe7e41efeac1e75"
        }
      ],
      "licenses": [
        {
          "expression": "MIT OR Apache-2.0"
        }
      ],
      "purl": "pkg:cargo/colorchoice@1.0.4",
      "externalReferences": [
        {
          "type": "vcs",
          "url": "https://github.com/rust-cli/anstyle.git"
        }
      ]
    },
    {
      "type": "library",
      "bom-ref": "registry+https://github.com/rust-lang/crates.io-index#cosmic-text@0.14.2",
      "author": "Jeremy Soller <jeremy@system76.com>",
      "name": "cosmic-text",
      "version": "0.14.2",
      "description": "Pure Rust multi-line text handling",
      "scope": "required",
      "hashes": [
        {
          "alg": "SHA-256",
          "content": "da46a9d5a8905cc538a4a5bceb6a4510de7a51049c5588c0114efce102bcbbe8"
        }
      ],
      "licenses": [
        {
          "expression": "MIT OR Apache-2.0"
        }
      ],
      "purl": "pkg:cargo/cosmic-text@0.14.2",
      "externalReferences": [
        {
          "type": "documentation",
          "url": "https://docs.rs/cosmic-text/latest/cosmic_text/"
        },
        {
          "type": "vcs",
          "url": "https://github.com/pop-os/cosmic-text"
        }
      ]
    },
    {
      "type": "library",
      "bom-ref": "registry+https://github.com/rust-lang/crates.io-index#cursor-icon@1.2.0",
      "author": "Kirill Chibisov <contact@kchibisov.com>",
      "name": "cursor-icon",
      "version": "1.2.0",
      "description": "Cross platform cursor icon type",
      "scope": "required",
      "hashes": [
        {
          "alg": "SHA-256",
          "content": "f27ae1dd37df86211c42e150270f82743308803d90a6f6e6651cd730d5e1732f"
        }
      ],
      "licenses": [
        {
          "expression": "MIT OR Apache-2.0 OR Zlib"
        }
      ],
      "purl": "pkg:cargo/cursor-icon@1.2.0",
      "externalReferences": [
        {
          "type": "vcs",
          "url": "https://github.com/rust-windowing/cursor-icon"
        }
      ]
    },
    {
      "type": "library",
      "bom-ref": "registry+https://github.com/rust-lang/crates.io-index#dialog@0.3.0",
      "author": "Robin Krahl <robin.krahl@ireas.org>",
      "name": "dialog",
      "version": "0.3.0",
      "description": "Display dialog boxes using various backends",
      "scope": "required",
      "hashes": [
        {
          "alg": "SHA-256",
          "content": "736bab36d647d14c985725a57a4110a1182c6852104536cd42f1c97e96d29bf0"
        }
      ],
      "licenses": [
        {
          "expression": "MIT"
        }
      ],
      "purl": "pkg:cargo/dialog@0.3.0",
      "externalReferences": [
        {
          "type": "documentation",
          "url": "https://docs.rs/dialog"
        },
        {
          "type": "vcs",
          "url": "https://git.ireas.org/dialog-rs/"
        }
      ]
    },
    {
      "type": "library",
      "bom-ref": "registry+https://github.com/rust-lang/crates.io-index#directories@6.0.0",
      "author": "Simon Ochsenreither <simon@ochsenreither.de>",
      "name": "directories",
      "version": "6.0.0",
      "description": "A tiny mid-level library that provides platform-specific standard locations of directories for config, cache and other data on Linux, Windows and macOS by leveraging the mechanisms defined by the XDG base/user directory specifications on Linux, the Known Folder API on Windows, and the Standard Directory guidelines on macOS.",
      "scope": "required",
      "hashes": [
        {
          "alg": "SHA-256",
          "content": "16f5094c54661b38d03bd7e50df373292118db60b585c08a411c6d840017fe7d"
        }
      ],
      "licenses": [
        {
          "expression": "MIT OR Apache-2.0"
        }
      ],
      "purl": "pkg:cargo/directories@6.0.0",
      "externalReferences": [
        {
          "type": "vcs",
          "url": "https://github.com/soc/directories-rs"
        }
      ]
    },
    {
      "type": "library",
      "bom-ref": "registry+https://github.com/rust-lang/crates.io-index#dirs-sys@0.3.7",
      "author": "Simon Ochsenreither <simon@ochsenreither.de>",
      "name": "dirs-sys",
      "version": "0.3.7",
      "description": "System-level helper functions for the dirs and directories crates.",
      "scope": "required",
      "hashes": [
        {
          "alg": "SHA-256",
          "content": "1b1d1d91c932ef41c0f2663aa8b0ca0342d444d842c06914aa0a7e352d0bada6"
        }
      ],
      "licenses": [
        {
          "expression": "MIT OR Apache-2.0"
        }
      ],
      "purl": "pkg:cargo/dirs-sys@0.3.7",
      "externalReferences": [
        {
          "type": "vcs",
          "url": "https://github.com/dirs-dev/dirs-sys-rs"
        }
      ]
    },
    {
      "type": "library",
      "bom-ref": "registry+https://github.com/rust-lang/crates.io-index#dirs-sys@0.5.0",
      "author": "Simon Ochsenreither <simon@ochsenreither.de>",
      "name": "dirs-sys",
      "version": "0.5.0",
      "description": "System-level helper functions for the dirs and directories crates.",
      "scope": "required",
      "hashes": [
        {
          "alg": "SHA-256",
          "content": "e01a3366d27ee9890022452ee61b2b63a67e6f13f58900b651ff5665f0bb1fab"
        }
      ],
      "licenses": [
        {
          "expression": "MIT OR Apache-2.0"
        }
      ],
      "purl": "pkg:cargo/dirs-sys@0.5.0",
      "externalReferences": [
        {
          "type": "vcs",
          "url": "https://github.com/dirs-dev/dirs-sys-rs"
        }
      ]
    },
    {
      "type": "library",
      "bom-ref": "registry+https://github.com/rust-lang/crates.io-index#dirs@2.0.2",
      "author": "Simon Ochsenreither <simon@ochsenreither.de>",
      "name": "dirs",
      "version": "2.0.2",
      "description": "A tiny low-level library that provides platform-specific standard locations of directories for config, cache and other data on Linux, Windows, macOS and Redox by leveraging the mechanisms defined by the XDG base/user directory specifications on Linux, the Known Folder API on Windows, and the Standard Directory guidelines on macOS.",
      "scope": "required",
      "hashes": [
        {
          "alg": "SHA-256",
          "content": "13aea89a5c93364a98e9b37b2fa237effbb694d5cfe01c5b70941f7eb087d5e3"
        }
      ],
      "licenses": [
        {
          "expression": "MIT OR Apache-2.0"
        }
      ],
      "purl": "pkg:cargo/dirs@2.0.2",
      "externalReferences": [
        {
          "type": "vcs",
          "url": "https://github.com/soc/dirs-rs"
        }
      ]
    },
    {
      "type": "library",
      "bom-ref": "registry+https://github.com/rust-lang/crates.io-index#dlib@0.5.2",
      "author": "Elinor Berger <elinor@safaradeg.net>",
      "name": "dlib",
      "version": "0.5.2",
      "description": "Helper macros for handling manually loading optional system libraries.",
      "scope": "required",
      "hashes": [
        {
          "alg": "SHA-256",
          "content": "330c60081dcc4c72131f8eb70510f1ac07223e5d4163db481a04a0befcffa412"
        }
      ],
      "licenses": [
        {
          "expression": "MIT"
        }
      ],
      "purl": "pkg:cargo/dlib@0.5.2",
      "externalReferences": [
        {
          "type": "vcs",
          "url": "https://github.com/elinorbgr/dlib"
        }
      ]
    },
    {
      "type": "library",
      "bom-ref": "registry+https://github.com/rust-lang/crates.io-index#document-features@0.2.11",
      "author": "Slint Developers <info@slint.dev>",
      "name": "document-features",
      "version": "0.2.11",
      "description": "Extract documentation for the feature flags from comments in Cargo.toml",
      "scope": "required",
      "hashes": [
        {
          "alg": "SHA-256",
          "content": "95249b50c6c185bee49034bcb378a49dc2b5dff0be90ff6616d31d64febab05d"
        }
      ],
      "licenses": [
        {
          "expression": "MIT OR Apache-2.0"
        }
      ],
      "purl": "pkg:cargo/document-features@0.2.11",
      "externalReferences": [
        {
          "type": "website",
          "url": "https://slint.rs"
        },
        {
          "type": "vcs",
          "url": "https://github.com/slint-ui/document-features"
        }
      ]
    },
    {
      "type": "library",
      "bom-ref": "registry+https://github.com/rust-lang/crates.io-index#downcast-rs@1.2.1",
      "author": "Ashish Myles <marcianx@gmail.com>, Runji Wang <wangrunji0408@163.com>",
      "name": "downcast-rs",
      "version": "1.2.1",
      "description": "Trait object downcasting support using only safe Rust. It supports type parameters, associated types, and type constraints. ",
      "scope": "required",
      "hashes": [
        {
          "alg": "SHA-256",
          "content": "75b325c5dbd37f80359721ad39aca5a29fb04c89279657cffdda8736d0c0b9d2"
        }
      ],
      "licenses": [
        {
          "expression": "MIT OR Apache-2.0"
        }
      ],
      "purl": "pkg:cargo/downcast-rs@1.2.1",
      "externalReferences": [
        {
          "type": "vcs",
          "url": "https://github.com/marcianx/downcast-rs"
        }
      ]
    },
    {
      "type": "library",
      "bom-ref": "registry+https://github.com/rust-lang/crates.io-index#dpi@0.1.2",
      "name": "dpi",
      "version": "0.1.2",
      "description": "Types for handling UI scaling",
      "scope": "required",
      "hashes": [
        {
          "alg": "SHA-256",
          "content": "d8b14ccef22fc6f5a8f4d7d768562a182c04ce9a3b3157b91390b52ddfdf1a76"
        }
      ],
      "licenses": [
        {
          "expression": "Apache-2.0 AND MIT"
        }
      ],
      "purl": "pkg:cargo/dpi@0.1.2",
      "externalReferences": [
        {
          "type": "vcs",
          "url": "https://github.com/rust-windowing/winit"
        }
      ]
    },
    {
      "type": "library",
      "bom-ref": "registry+https://github.com/rust-lang/crates.io-index#env_filter@0.1.3",
      "name": "env_filter",
      "version": "0.1.3",
      "description": "Filter log events using environment variables ",
      "scope": "required",
      "hashes": [
        {
          "alg": "SHA-256",
          "content": "186e05a59d4c50738528153b83b0b0194d3a29507dfec16eccd4b342903397d0"
        }
      ],
      "licenses": [
        {
          "expression": "MIT OR Apache-2.0"
        }
      ],
      "purl": "pkg:cargo/env_filter@0.1.3",
      "externalReferences": [
        {
          "type": "vcs",
          "url": "https://github.com/rust-cli/env_logger"
        }
      ]
    },
    {
      "type": "library",
      "bom-ref": "registry+https://github.com/rust-lang/crates.io-index#env_logger@0.11.8",
      "name": "env_logger",
      "version": "0.11.8",
      "description": "A logging implementation for `log` which is configured via an environment variable. ",
      "scope": "required",
      "hashes": [
        {
          "alg": "SHA-256",
          "content": "13c863f0904021b108aa8b2f55046443e6b1ebde8fd4a15c399893aae4fa069f"
        }
      ],
      "licenses": [
        {
          "expression": "MIT OR Apache-2.0"
        }
      ],
      "purl": "pkg:cargo/env_logger@0.11.8",
      "externalReferences": [
        {
          "type": "vcs",
          "url": "https://github.com/rust-cli/env_logger"
        }
      ]
    },
    {
      "type": "library",
      "bom-ref": "registry+https://github.com/rust-lang/crates.io-index#equivalent@1.0.2",
      "name": "equivalent",
      "version": "1.0.2",
      "description": "Traits for key comparison in maps.",
      "scope": "required",
      "hashes": [
        {
          "alg": "SHA-256",
          "content": "877a4ace8713b0bcf2a4e7eec82529c029f1d0619886d18145fea96c3ffe5c0f"
        }
      ],
      "licenses": [
        {
          "expression": "Apache-2.0 OR MIT"
        }
      ],
      "purl": "pkg:cargo/equivalent@1.0.2",
      "externalReferences": [
        {
          "type": "vcs",
          "url": "https://github.com/indexmap-rs/equivalent"
        }
      ]
    },
    {
      "type": "library",
      "bom-ref": "registry+https://github.com/rust-lang/crates.io-index#errno@0.3.13",
      "author": "Chris Wong <lambda.fairy@gmail.com>, Dan Gohman <dev@sunfishcode.online>",
      "name": "errno",
      "version": "0.3.13",
      "description": "Cross-platform interface to the `errno` variable.",
      "scope": "required",
      "hashes": [
        {
          "alg": "SHA-256",
          "content": "778e2ac28f6c47af28e4907f13ffd1e1ddbd400980a9abd7c8df189bf578a5ad"
        }
      ],
      "licenses": [
        {
          "expression": "MIT OR Apache-2.0"
        }
      ],
      "purl": "pkg:cargo/errno@0.3.13",
      "externalReferences": [
        {
          "type": "documentation",
          "url": "https://docs.rs/errno"
        },
        {
          "type": "vcs",
          "url": "https://github.com/lambda-fairy/rust-errno"
        }
      ]
    },
    {
      "type": "library",
      "bom-ref": "registry+https://github.com/rust-lang/crates.io-index#etagere@0.2.15",
      "author": "Nicolas Silva <nical@fastmail.com>",
      "name": "etagere",
      "version": "0.2.15",
      "description": "Dynamic 2D texture atlas allocation using the shelf packing algorithm.",
      "scope": "required",
      "hashes": [
        {
          "alg": "SHA-256",
          "content": "fc89bf99e5dc15954a60f707c1e09d7540e5cd9af85fa75caa0b510bc08c5342"
        }
      ],
      "licenses": [
        {
          "expression": "MIT OR Apache-2.0"
        }
      ],
      "purl": "pkg:cargo/etagere@0.2.15",
      "externalReferences": [
        {
          "type": "documentation",
          "url": "https://docs.rs/etagere/"
        },
        {
          "type": "vcs",
          "url": "https://github.com/nical/etagere"
        }
      ]
    },
    {
      "type": "library",
      "bom-ref": "registry+https://github.com/rust-lang/crates.io-index#euclid@0.22.11",
      "author": "The Servo Project Developers",
      "name": "euclid",
      "version": "0.22.11",
      "description": "Geometry primitives",
      "scope": "required",
      "hashes": [
        {
          "alg": "SHA-256",
          "content": "ad9cdb4b747e485a12abb0e6566612956c7a1bafa3bdb8d682c5b6d403589e48"
        }
      ],
      "licenses": [
        {
          "expression": "MIT OR Apache-2.0"
        }
      ],
      "purl": "pkg:cargo/euclid@0.22.11",
      "externalReferences": [
        {
          "type": "documentation",
          "url": "https://docs.rs/euclid/"
        },
        {
          "type": "vcs",
          "url": "https://github.com/servo/euclid"
        }
      ]
    },
    {
      "type": "library",
      "bom-ref": "registry+https://github.com/rust-lang/crates.io-index#expat-sys@2.1.6",
      "author": "Expat maintainers",
      "name": "expat-sys",
      "version": "2.1.6",
      "description": "XML parser library written in C",
      "scope": "required",
      "hashes": [
        {
          "alg": "SHA-256",
          "content": "658f19728920138342f68408b7cf7644d90d4784353d8ebc32e7e8663dbe45fa"
        }
      ],
      "licenses": [
        {
          "expression": "MIT"
        }
      ],
      "purl": "pkg:cargo/expat-sys@2.1.6",
      "externalReferences": [
        {
          "type": "website",
          "url": "http://www.libexpat.org/"
        },
        {
          "type": "other",
          "url": "expat"
        },
        {
          "type": "vcs",
          "url": "https://github.com/servo/libexpat/"
        }
      ]
    },
    {
      "type": "library",
      "bom-ref": "registry+https://github.com/rust-lang/crates.io-index#foldhash@0.1.5",
      "author": "Orson Peters <orsonpeters@gmail.com>",
      "name": "foldhash",
      "version": "0.1.5",
      "description": "A fast, non-cryptographic, minimally DoS-resistant hashing algorithm.",
      "scope": "required",
      "hashes": [
        {
          "alg": "SHA-256",
          "content": "d9c4f5dac5e15c24eb999c26181a6ca40b39fe946cbe4c263c7209467bc83af2"
        }
      ],
      "licenses": [
        {
          "expression": "Zlib"
        }
      ],
      "purl": "pkg:cargo/foldhash@0.1.5",
      "externalReferences": [
        {
          "type": "vcs",
          "url": "https://github.com/orlp/foldhash"
        }
      ]
    },
    {
      "type": "library",
      "bom-ref": "registry+https://github.com/rust-lang/crates.io-index#font-loader@0.11.0",
      "author": "MSleepyPanda <m.sleepypanda@gmail.com>",
      "name": "font-loader",
      "version": "0.11.0",
      "description": "A font loading utility written in and for Rust.",
      "scope": "required",
      "hashes": [
        {
          "alg": "SHA-256",
          "content": "c49d6b4c11dca1a1dd931a34a9f397e2da91abe3de4110505f3530a80e560b52"
        }
      ],
      "licenses": [
        {
          "expression": "MIT"
        }
      ],
      "purl": "pkg:cargo/font-loader@0.11.0",
      "externalReferences": [
        {
          "type": "documentation",
          "url": "https://docs.rs/font-loader/"
        },
        {
          "type": "website",
          "url": "https://github.com/matprec/rust-font-loader"
        },
        {
          "type": "vcs",
          "url": "https://github.com/matprec/rust-font-loader"
        }
      ]
    },
    {
      "type": "library",
      "bom-ref": "registry+https://github.com/rust-lang/crates.io-index#font-types@0.9.0",
      "name": "font-types",
      "version": "0.9.0",
      "description": "Scalar types used in fonts.",
      "scope": "required",
      "hashes": [
        {
          "alg": "SHA-256",
          "content": "02a596f5713680923a2080d86de50fe472fb290693cf0f701187a1c8b36996b7"
        }
      ],
      "licenses": [
        {
          "expression": "MIT OR Apache-2.0"
        }
      ],
      "purl": "pkg:cargo/font-types@0.9.0",
      "externalReferences": [
        {
          "type": "vcs",
          "url": "https://github.com/googlefonts/fontations"
        }
      ]
    },
    {
      "type": "library",
      "bom-ref": "registry+https://github.com/rust-lang/crates.io-index#fontconfig-parser@0.5.8",
      "name": "fontconfig-parser",
      "version": "0.5.8",
      "description": "fontconfig file parser in pure Rust",
      "scope": "required",
      "hashes": [
        {
          "alg": "SHA-256",
          "content": "bbc773e24e02d4ddd8395fd30dc147524273a83e54e0f312d986ea30de5f5646"
        }
      ],
      "licenses": [
        {
          "expression": "MIT"
        }
      ],
      "purl": "pkg:cargo/fontconfig-parser@0.5.8",
      "externalReferences": [
        {
          "type": "documentation",
          "url": "https://docs.rs/fontconfig-parser"
        },
        {
          "type": "website",
          "url": "https://github.com/Riey/fontconfig-parser"
        },
        {
          "type": "vcs",
          "url": "https://github.com/Riey/fontconfig-parser"
        }
      ]
    },
    {
      "type": "library",
      "bom-ref": "registry+https://github.com/rust-lang/crates.io-index#fontdb@0.16.2",
      "author": "Yevhenii Reizner <razrfalcon@gmail.com>",
      "name": "fontdb",
      "version": "0.16.2",
      "description": "A simple, in-memory font database with CSS-like queries.",
      "scope": "required",
      "hashes": [
        {
          "alg": "SHA-256",
          "content": "b0299020c3ef3f60f526a4f64ab4a3d4ce116b1acbf24cdd22da0068e5d81dc3"
        }
      ],
      "licenses": [
        {
          "expression": "MIT"
        }
      ],
      "purl": "pkg:cargo/fontdb@0.16.2",
      "externalReferences": [
        {
          "type": "documentation",
          "url": "https://docs.rs/fontdb/"
        },
        {
          "type": "vcs",
          "url": "https://github.com/RazrFalcon/fontdb"
        }
      ]
    },
    {
      "type": "library",
      "bom-ref": "registry+https://github.com/rust-lang/crates.io-index#freetype-sys@0.13.1",
      "author": "Coeuvre <coeuvre@gmail.com>",
      "name": "freetype-sys",
      "version": "0.13.1",
      "description": "Low level binding for FreeType font library",
      "scope": "required",
      "hashes": [
        {
          "alg": "SHA-256",
          "content": "a37d4011c0cc628dfa766fcc195454f4b068d7afdc2adfd28861191d866e731a"
        }
      ],
      "licenses": [
        {
          "expression": "MIT"
        }
      ],
      "purl": "pkg:cargo/freetype-sys@0.13.1",
      "externalReferences": [
        {
          "type": "website",
          "url": "https://github.com/PistonDevelopers/freetype-sys"
        },
        {
          "type": "other",
          "url": "freetype"
        },
        {
          "type": "vcs",
          "url": "https://github.com/PistonDevelopers/freetype-sys.git"
        }
      ]
    },
    {
      "type": "library",
      "bom-ref": "registry+https://github.com/rust-lang/crates.io-index#getrandom@0.3.3",
      "author": "The Rand Project Developers",
      "name": "getrandom",
      "version": "0.3.3",
      "description": "A small cross-platform library for retrieving random data from system source",
      "scope": "required",
      "hashes": [
        {
          "alg": "SHA-256",
          "content": "26145e563e54f2cadc477553f1ec5ee650b00862f0a58bcd12cbdc5f0ea2d2f4"
        }
      ],
      "licenses": [
        {
          "expression": "MIT OR Apache-2.0"
        }
      ],
      "purl": "pkg:cargo/getrandom@0.3.3",
      "externalReferences": [
        {
          "type": "documentation",
          "url": "https://docs.rs/getrandom"
        },
        {
          "type": "vcs",
          "url": "https://github.com/rust-random/getrandom"
        }
      ]
    },
    {
      "type": "library",
      "bom-ref": "registry+https://github.com/rust-lang/crates.io-index#glow@0.16.0",
      "author": "Joshua Groves <josh@joshgroves.com>, Dzmitry Malyshau <kvarkus@gmail.com>",
      "name": "glow",
      "version": "0.16.0",
      "description": "GL on Whatever: a set of bindings to run GL (Open GL, OpenGL ES, and WebGL) anywhere, and avoid target-specific code.",
      "scope": "required",
      "hashes": [
        {
          "alg": "SHA-256",
          "content": "c5e5ea60d70410161c8bf5da3fdfeaa1c72ed2c15f8bbb9d19fe3a4fad085f08"
        }
      ],
      "licenses": [
        {
          "expression": "MIT OR Apache-2.0 OR Zlib"
        }
      ],
      "purl": "pkg:cargo/glow@0.16.0",
      "externalReferences": [
        {
          "type": "website",
          "url": "https://github.com/grovesNL/glow.git"
        },
        {
          "type": "vcs",
          "url": "https://github.com/grovesNL/glow"
        }
      ]
    },
    {
      "type": "library",
      "bom-ref": "registry+https://github.com/rust-lang/crates.io-index#glyphon@0.9.0",
      "name": "glyphon",
      "version": "0.9.0",
      "description": "Fast, simple 2D text rendering for wgpu",
      "scope": "required",
      "hashes": [
        {
          "alg": "SHA-256",
          "content": "5c6a289ad2a23656ccf4306fc818cef6776471a136d909123fd26c0f2ecb44ba"
        }
      ],
      "licenses": [
        {
          "expression": "MIT OR Apache-2.0 OR Zlib"
        }
      ],
      "purl": "pkg:cargo/glyphon@0.9.0",
      "externalReferences": [
        {
          "type": "website",
          "url": "https://github.com/grovesNL/glyphon.git"
        },
        {
          "type": "vcs",
          "url": "https://github.com/grovesNL/glyphon"
        }
      ]
    },
    {
      "type": "library",
      "bom-ref": "registry+https://github.com/rust-lang/crates.io-index#gpu-alloc-types@0.3.0",
      "author": "Zakarum <zakarumych@ya.ru>",
      "name": "gpu-alloc-types",
      "version": "0.3.0",
      "description": "Core types of gpu-alloc crate",
      "scope": "required",
      "hashes": [
        {
          "alg": "SHA-256",
          "content": "98ff03b468aa837d70984d55f5d3f846f6ec31fe34bbb97c4f85219caeee1ca4"
        }
      ],
      "licenses": [
        {
          "expression": "MIT OR Apache-2.0"
        }
      ],
      "purl": "pkg:cargo/gpu-alloc-types@0.3.0",
      "externalReferences": [
        {
          "type": "documentation",
          "url": "https://docs.rs/gpu-alloc-types"
        },
        {
          "type": "website",
          "url": "https://github.com/zakarumych/gpu-alloc"
        },
        {
          "type": "vcs",
          "url": "https://github.com/zakarumych/gpu-alloc"
        }
      ]
    },
    {
      "type": "library",
      "bom-ref": "registry+https://github.com/rust-lang/crates.io-index#gpu-alloc@0.6.0",
      "author": "Zakarum <zakarumych@ya.ru>",
      "name": "gpu-alloc",
      "version": "0.6.0",
      "description": "Implementation agnostic memory allocator for Vulkan like APIs",
      "scope": "required",
      "hashes": [
        {
          "alg": "SHA-256",
          "content": "fbcd2dba93594b227a1f57ee09b8b9da8892c34d55aa332e034a228d0fe6a171"
        }
      ],
      "licenses": [
        {
          "expression": "MIT OR Apache-2.0"
        }
      ],
      "purl": "pkg:cargo/gpu-alloc@0.6.0",
      "externalReferences": [
        {
          "type": "documentation",
          "url": "https://docs.rs/gpu-alloc-types"
        },
        {
          "type": "website",
          "url": "https://github.com/zakarumych/gpu-alloc"
        },
        {
          "type": "vcs",
          "url": "https://github.com/zakarumych/gpu-alloc"
        }
      ]
    },
    {
      "type": "library",
      "bom-ref": "registry+https://github.com/rust-lang/crates.io-index#gpu-descriptor-types@0.2.0",
      "author": "Zakarum <zakarumych@ya.ru>",
      "name": "gpu-descriptor-types",
      "version": "0.2.0",
      "description": "Core types of gpu-descriptor crate",
      "scope": "required",
      "hashes": [
        {
          "alg": "SHA-256",
          "content": "fdf242682df893b86f33a73828fb09ca4b2d3bb6cc95249707fc684d27484b91"
        }
      ],
      "licenses": [
        {
          "expression": "MIT OR Apache-2.0"
        }
      ],
      "purl": "pkg:cargo/gpu-descriptor-types@0.2.0",
      "externalReferences": [
        {
          "type": "documentation",
          "url": "https://docs.rs/gpu-descriptor-types"
        },
        {
          "type": "website",
          "url": "https://github.com/zakarumych/gpu-descriptor"
        },
        {
          "type": "vcs",
          "url": "https://github.com/zakarumych/gpu-descriptor"
        }
      ]
    },
    {
      "type": "library",
      "bom-ref": "registry+https://github.com/rust-lang/crates.io-index#gpu-descriptor@0.3.2",
      "author": "Zakarum <zakarumych@ya.ru>",
      "name": "gpu-descriptor",
      "version": "0.3.2",
      "description": "Implementation agnostic descriptor allocator for Vulkan like APIs",
      "scope": "required",
      "hashes": [
        {
          "alg": "SHA-256",
          "content": "b89c83349105e3732062a895becfc71a8f921bb71ecbbdd8ff99263e3b53a0ca"
        }
      ],
      "licenses": [
        {
          "expression": "MIT OR Apache-2.0"
        }
      ],
      "purl": "pkg:cargo/gpu-descriptor@0.3.2",
      "externalReferences": [
        {
          "type": "documentation",
          "url": "https://docs.rs/gpu-descriptor"
        },
        {
          "type": "website",
          "url": "https://github.com/zakarumych/gpu-descriptor"
        },
        {
          "type": "vcs",
          "url": "https://github.com/zakarumych/gpu-descriptor"
        }
      ]
    },
    {
      "type": "library",
      "bom-ref": "registry+https://github.com/rust-lang/crates.io-index#half@2.6.0",
      "author": "Kathryn Long <squeeself@gmail.com>",
      "name": "half",
      "version": "2.6.0",
      "description": "Half-precision floating point f16 and bf16 types for Rust implementing the IEEE 754-2008 standard binary16 and bfloat16 types.",
      "scope": "required",
      "hashes": [
        {
          "alg": "SHA-256",
          "content": "459196ed295495a68f7d7fe1d84f6c4b7ff0e21fe3017b2f283c6fac3ad803c9"
        }
      ],
      "licenses": [
        {
          "expression": "MIT OR Apache-2.0"
        }
      ],
      "purl": "pkg:cargo/half@2.6.0",
      "externalReferences": [
        {
          "type": "vcs",
          "url": "https://github.com/VoidStarKat/half-rs"
        }
      ]
    },
    {
      "type": "library",
      "bom-ref": "registry+https://github.com/rust-lang/crates.io-index#hashbrown@0.15.4",
      "author": "Amanieu d'Antras <amanieu@gmail.com>",
      "name": "hashbrown",
      "version": "0.15.4",
      "description": "A Rust port of Google's SwissTable hash map",
      "scope": "required",
      "hashes": [
        {
          "alg": "SHA-256",
          "content": "5971ac85611da7067dbfcabef3c70ebb5606018acd9e2a3903a0da507521e0d5"
        }
      ],
      "licenses": [
        {
          "expression": "MIT OR Apache-2.0"
        }
      ],
      "purl": "pkg:cargo/hashbrown@0.15.4",
      "externalReferences": [
        {
          "type": "vcs",
          "url": "https://github.com/rust-lang/hashbrown"
        }
      ]
    },
    {
      "type": "library",
      "bom-ref": "registry+https://github.com/rust-lang/crates.io-index#heck@0.5.0",
      "name": "heck",
      "version": "0.5.0",
      "description": "heck is a case conversion library.",
      "scope": "required",
      "hashes": [
        {
          "alg": "SHA-256",
          "content": "2304e00983f87ffb38b55b444b5e3b60a884b5d30c0fca7d82fe33449bbe55ea"
        }
      ],
      "licenses": [
        {
          "expression": "MIT OR Apache-2.0"
        }
      ],
      "purl": "pkg:cargo/heck@0.5.0",
      "externalReferences": [
        {
          "type": "vcs",
          "url": "https://github.com/withoutboats/heck"
        }
      ]
    },
    {
      "type": "library",
      "bom-ref": "registry+https://github.com/rust-lang/crates.io-index#hexf-parse@0.2.1",
      "author": "Kang Seonghoon <public+rust@mearie.org>",
      "name": "hexf-parse",
      "version": "0.2.1",
      "description": "Parses hexadecimal floats (see also hexf)",
      "scope": "required",
      "hashes": [
        {
          "alg": "SHA-256",
          "content": "dfa686283ad6dd069f105e5ab091b04c62850d3e4cf5d67debad1933f55023df"
        }
      ],
      "licenses": [
        {
          "expression": "CC0-1.0"
        }
      ],
      "purl": "pkg:cargo/hexf-parse@0.2.1",
      "externalReferences": [
        {
          "type": "documentation",
          "url": "https://docs.rs/hexf-parse/"
        },
        {
          "type": "website",
          "url": "https://github.com/lifthrasiir/hexf"
        },
        {
          "type": "vcs",
          "url": "https://github.com/lifthrasiir/hexf"
        }
      ]
    },
    {
      "type": "library",
      "bom-ref": "registry+https://github.com/rust-lang/crates.io-index#iana-time-zone@0.1.63",
      "author": "Andrew Straw <strawman@astraw.com>, René Kijewski <rene.kijewski@fu-berlin.de>, Ryan Lopopolo <rjl@hyperbo.la>",
      "name": "iana-time-zone",
      "version": "0.1.63",
      "description": "get the IANA time zone for the current system",
      "scope": "required",
      "hashes": [
        {
          "alg": "SHA-256",
          "content": "b0c919e5debc312ad217002b8048a17b7d83f80703865bbfcfebb0458b0b27d8"
        }
      ],
      "licenses": [
        {
          "expression": "MIT OR Apache-2.0"
        }
      ],
      "purl": "pkg:cargo/iana-time-zone@0.1.63",
      "externalReferences": [
        {
          "type": "vcs",
          "url": "https://github.com/strawlab/iana-time-zone"
        }
      ]
    },
    {
      "type": "library",
      "bom-ref": "registry+https://github.com/rust-lang/crates.io-index#indexmap@2.10.0",
      "name": "indexmap",
      "version": "2.10.0",
      "description": "A hash table with consistent order and fast iteration.",
      "scope": "required",
      "hashes": [
        {
          "alg": "SHA-256",
          "content": "fe4cd85333e22411419a0bcae1297d25e58c9443848b11dc6a86fefe8c78a661"
        }
      ],
      "licenses": [
        {
          "expression": "Apache-2.0 OR MIT"
        }
      ],
      "purl": "pkg:cargo/indexmap@2.10.0",
      "externalReferences": [
        {
          "type": "documentation",
          "url": "https://docs.rs/indexmap/"
        },
        {
          "type": "vcs",
          "url": "https://github.com/indexmap-rs/indexmap"
        }
      ]
    },
    {
      "type": "library",
      "bom-ref": "registry+https://github.com/rust-lang/crates.io-index#is_terminal_polyfill@1.70.1",
      "name": "is_terminal_polyfill",
      "version": "1.70.1",
      "description": "Polyfill for `is_terminal` stdlib feature for use with older MSRVs",
      "scope": "required",
      "hashes": [
        {
          "alg": "SHA-256",
          "content": "7943c866cc5cd64cbc25b2e01621d07fa8eb2a1a23160ee81ce38704e97b8ecf"
        }
      ],
      "licenses": [
        {
          "expression": "MIT OR Apache-2.0"
        }
      ],
      "purl": "pkg:cargo/is_terminal_polyfill@1.70.1",
      "externalReferences": [
        {
          "type": "vcs",
          "url": "https://github.com/polyfill-rs/is_terminal_polyfill"
        }
      ]
    },
    {
      "type": "library",
      "bom-ref": "registry+https://github.com/rust-lang/crates.io-index#jiff@0.2.15",
      "author": "Andrew Gallant <jamslam@gmail.com>",
      "name": "jiff",
      "version": "0.2.15",
      "description": "A date-time library that encourages you to jump into the pit of success.  This library is heavily inspired by the Temporal project. ",
      "scope": "required",
      "hashes": [
        {
          "alg": "SHA-256",
          "content": "be1f93b8b1eb69c77f24bbb0afdf66f54b632ee39af40ca21c4365a1d7347e49"
        }
      ],
      "licenses": [
        {
          "expression": "Unlicense OR MIT"
        }
      ],
      "purl": "pkg:cargo/jiff@0.2.15",
      "externalReferences": [
        {
          "type": "documentation",
          "url": "https://docs.rs/jiff"
        },
        {
          "type": "vcs",
          "url": "https://github.com/BurntSushi/jiff"
        }
      ]
    },
    {
      "type": "library",
      "bom-ref": "registry+https://github.com/rust-lang/crates.io-index#jobserver@0.1.33",
      "author": "Alex Crichton <alex@alexcrichton.com>",
      "name": "jobserver",
      "version": "0.1.33",
      "description": "An implementation of the GNU Make jobserver for Rust. ",
      "scope": "excluded",
      "hashes": [
        {
          "alg": "SHA-256",
          "content": "38f262f097c174adebe41eb73d66ae9c06b2844fb0da69969647bbddd9b0538a"
        }
      ],
      "licenses": [
        {
          "expression": "MIT OR Apache-2.0"
        }
      ],
      "purl": "pkg:cargo/jobserver@0.1.33",
      "externalReferences": [
        {
          "type": "documentation",
          "url": "https://docs.rs/jobserver"
        },
        {
          "type": "website",
          "url": "https://github.com/rust-lang/jobserver-rs"
        },
        {
          "type": "vcs",
          "url": "https://github.com/rust-lang/jobserver-rs"
        }
      ]
    },
    {
      "type": "library",
      "bom-ref": "registry+https://github.com/rust-lang/crates.io-index#khronos-egl@6.0.0",
      "author": "Timothée Haudebourg <author@haudebourg.net>, Sean Kerr <sean@metatomic.io>",
      "name": "khronos-egl",
      "version": "6.0.0",
      "description": "Rust bindings for EGL",
      "scope": "required",
      "hashes": [
        {
          "alg": "SHA-256",
          "content": "6aae1df220ece3c0ada96b8153459b67eebe9ae9212258bb0134ae60416fdf76"
        }
      ],
      "licenses": [
        {
          "expression": "MIT OR Apache-2.0"
        }
      ],
      "purl": "pkg:cargo/khronos-egl@6.0.0",
      "externalReferences": [
        {
          "type": "documentation",
          "url": "https://docs.rs/khronos-egl"
        },
        {
          "type": "vcs",
          "url": "https://github.com/timothee-haudebourg/khronos-egl"
        }
      ]
    },
    {
      "type": "library",
      "bom-ref": "registry+https://github.com/rust-lang/crates.io-index#libc@0.2.174",
      "author": "The Rust Project Developers",
      "name": "libc",
      "version": "0.2.174",
      "description": "Raw FFI bindings to platform libraries like libc.",
      "scope": "required",
      "hashes": [
        {
          "alg": "SHA-256",
          "content": "1171693293099992e19cddea4e8b849964e9846f4acee11b3948bcc337be8776"
        }
      ],
      "licenses": [
        {
          "expression": "MIT OR Apache-2.0"
        }
      ],
      "purl": "pkg:cargo/libc@0.2.174",
      "externalReferences": [
        {
          "type": "vcs",
          "url": "https://github.com/rust-lang/libc"
        }
      ]
    },
    {
      "type": "library",
      "bom-ref": "registry+https://github.com/rust-lang/crates.io-index#libloading@0.8.8",
      "author": "Simonas Kazlauskas <libloading@kazlauskas.me>",
      "name": "libloading",
      "version": "0.8.8",
      "description": "Bindings around the platform's dynamic library loading primitives with greatly improved memory safety.",
      "scope": "required",
      "hashes": [
        {
          "alg": "SHA-256",
          "content": "07033963ba89ebaf1584d767badaa2e8fcec21aedea6b8c0346d487d49c28667"
        }
      ],
      "licenses": [
        {
          "expression": "ISC"
        }
      ],
      "purl": "pkg:cargo/libloading@0.8.8",
      "externalReferences": [
        {
          "type": "documentation",
          "url": "https://docs.rs/libloading/"
        },
        {
          "type": "vcs",
          "url": "https://github.com/nagisa/rust_libloading/"
        }
      ]
    },
    {
      "type": "library",
      "bom-ref": "registry+https://github.com/rust-lang/crates.io-index#libm@0.2.15",
      "author": "Jorge Aparicio <jorge@japaric.io>",
      "name": "libm",
      "version": "0.2.15",
      "description": "libm in pure Rust",
      "scope": "required",
      "hashes": [
        {
          "alg": "SHA-256",
          "content": "f9fbbcab51052fe104eb5e5d351cf728d30a5be1fe14d9be8a3b097481fb97de"
        }
      ],
      "licenses": [
        {
          "expression": "MIT"
        }
      ],
      "purl": "pkg:cargo/libm@0.2.15",
      "externalReferences": [
        {
          "type": "documentation",
          "url": "https://docs.rs/libm"
        },
        {
          "type": "vcs",
          "url": "https://github.com/rust-lang/compiler-builtins"
        }
      ]
    },
    {
      "type": "library",
      "bom-ref": "registry+https://github.com/rust-lang/crates.io-index#linux-raw-sys@0.4.15",
      "author": "Dan Gohman <dev@sunfishcode.online>",
      "name": "linux-raw-sys",
      "version": "0.4.15",
      "description": "Generated bindings for Linux's userspace API",
      "scope": "required",
      "hashes": [
        {
          "alg": "SHA-256",
          "content": "d26c52dbd32dccf2d10cac7725f8eae5296885fb5703b261f7d0a0739ec807ab"
        }
      ],
      "licenses": [
        {
          "expression": "Apache-2.0 WITH LLVM-exception OR Apache-2.0 OR MIT"
        }
      ],
      "purl": "pkg:cargo/linux-raw-sys@0.4.15",
      "externalReferences": [
        {
          "type": "documentation",
          "url": "https://docs.rs/linux-raw-sys"
        },
        {
          "type": "vcs",
          "url": "https://github.com/sunfishcode/linux-raw-sys"
        }
      ]
    },
    {
      "type": "library",
      "bom-ref": "registry+https://github.com/rust-lang/crates.io-index#linux-raw-sys@0.9.4",
      "author": "Dan Gohman <dev@sunfishcode.online>",
      "name": "linux-raw-sys",
      "version": "0.9.4",
      "description": "Generated bindings for Linux's userspace API",
      "scope": "required",
      "hashes": [
        {
          "alg": "SHA-256",
          "content": "cd945864f07fe9f5371a27ad7b52a172b4b499999f1d97574c9fa68373937e12"
        }
      ],
      "licenses": [
        {
          "expression": "Apache-2.0 WITH LLVM-exception OR Apache-2.0 OR MIT"
        }
      ],
      "purl": "pkg:cargo/linux-raw-sys@0.9.4",
      "externalReferences": [
        {
          "type": "documentation",
          "url": "https://docs.rs/linux-raw-sys"
        },
        {
          "type": "vcs",
          "url": "https://github.com/sunfishcode/linux-raw-sys"
        }
      ]
    },
    {
      "type": "library",
      "bom-ref": "registry+https://github.com/rust-lang/crates.io-index#litrs@0.4.1",
      "author": "Lukas Kalbertodt <lukas.kalbertodt@gmail.com>",
      "name": "litrs",
      "version": "0.4.1",
      "description": "Parse and inspect Rust literals (i.e. tokens in the Rust programming language representing fixed values). Particularly useful for proc macros, but can also be used outside of a proc-macro context. ",
      "scope": "required",
      "hashes": [
        {
          "alg": "SHA-256",
          "content": "b4ce301924b7887e9d637144fdade93f9dfff9b60981d4ac161db09720d39aa5"
        }
      ],
      "licenses": [
        {
          "expression": "MIT OR Apache-2.0"
        }
      ],
      "purl": "pkg:cargo/litrs@0.4.1",
      "externalReferences": [
        {
          "type": "documentation",
          "url": "https://docs.rs/litrs/"
        },
        {
          "type": "vcs",
          "url": "https://github.com/LukasKalbertodt/litrs/"
        }
      ]
    },
    {
      "type": "library",
      "bom-ref": "registry+https://github.com/rust-lang/crates.io-index#lock_api@0.4.13",
      "author": "Amanieu d'Antras <amanieu@gmail.com>",
      "name": "lock_api",
      "version": "0.4.13",
      "description": "Wrappers to create fully-featured Mutex and RwLock types. Compatible with no_std.",
      "scope": "required",
      "hashes": [
        {
          "alg": "SHA-256",
          "content": "96936507f153605bddfcda068dd804796c84324ed2510809e5b2a624c81da765"
        }
      ],
      "licenses": [
        {
          "expression": "MIT OR Apache-2.0"
        }
      ],
      "purl": "pkg:cargo/lock_api@0.4.13",
      "externalReferences": [
        {
          "type": "vcs",
          "url": "https://github.com/Amanieu/parking_lot"
        }
      ]
    },
    {
      "type": "library",
      "bom-ref": "registry+https://github.com/rust-lang/crates.io-index#log@0.4.27",
      "author": "The Rust Project Developers",
      "name": "log",
      "version": "0.4.27",
      "description": "A lightweight logging facade for Rust ",
      "scope": "required",
      "hashes": [
        {
          "alg": "SHA-256",
          "content": "13dc2df351e3202783a1fe0d44375f7295ffb4049267b0f3018346dc122a1d94"
        }
      ],
      "licenses": [
        {
          "expression": "MIT OR Apache-2.0"
        }
      ],
      "purl": "pkg:cargo/log@0.4.27",
      "externalReferences": [
        {
          "type": "documentation",
          "url": "https://docs.rs/log"
        },
        {
          "type": "vcs",
          "url": "https://github.com/rust-lang/log"
        }
      ]
    },
    {
      "type": "library",
      "bom-ref": "registry+https://github.com/rust-lang/crates.io-index#lru@0.12.5",
      "author": "Jerome Froelich <jeromefroelic@hotmail.com>",
      "name": "lru",
      "version": "0.12.5",
      "description": "A LRU cache implementation",
      "scope": "required",
      "hashes": [
        {
          "alg": "SHA-256",
          "content": "234cf4f4a04dc1f57e24b96cc0cd600cf2af460d4161ac5ecdd0af8e1f3b2a38"
        }
      ],
      "licenses": [
        {
          "expression": "MIT"
        }
      ],
      "purl": "pkg:cargo/lru@0.12.5",
      "externalReferences": [
        {
          "type": "documentation",
          "url": "https://docs.rs/lru/"
        },
        {
          "type": "website",
          "url": "https://github.com/jeromefroe/lru-rs"
        },
        {
          "type": "vcs",
          "url": "https://github.com/jeromefroe/lru-rs.git"
        }
      ]
    },
    {
      "type": "library",
      "bom-ref": "registry+https://github.com/rust-lang/crates.io-index#memchr@2.7.5",
      "author": "Andrew Gallant <jamslam@gmail.com>, bluss",
      "name": "memchr",
      "version": "2.7.5",
      "description": "Provides extremely fast (uses SIMD on x86_64, aarch64 and wasm32) routines for 1, 2 or 3 byte search and single substring search. ",
      "scope": "required",
      "hashes": [
        {
          "alg": "SHA-256",
          "content": "32a282da65faaf38286cf3be983213fcf1d2e2a58700e808f83f4ea9a4804bc0"
        }
      ],
      "licenses": [
        {
          "expression": "Unlicense OR MIT"
        }
      ],
      "purl": "pkg:cargo/memchr@2.7.5",
      "externalReferences": [
        {
          "type": "documentation",
          "url": "https://docs.rs/memchr/"
        },
        {
          "type": "website",
          "url": "https://github.com/BurntSushi/memchr"
        },
        {
          "type": "vcs",
          "url": "https://github.com/BurntSushi/memchr"
        }
      ]
    },
    {
      "type": "library",
      "bom-ref": "registry+https://github.com/rust-lang/crates.io-index#memmap2@0.9.7",
      "author": "Dan Burkert <dan@danburkert.com>, Yevhenii Reizner <razrfalcon@gmail.com>",
      "name": "memmap2",
      "version": "0.9.7",
      "description": "Cross-platform Rust API for memory-mapped file IO",
      "scope": "required",
      "hashes": [
        {
          "alg": "SHA-256",
          "content": "483758ad303d734cec05e5c12b41d7e93e6a6390c5e9dae6bdeb7c1259012d28"
        }
      ],
      "licenses": [
        {
          "expression": "MIT OR Apache-2.0"
        }
      ],
      "purl": "pkg:cargo/memmap2@0.9.7",
      "externalReferences": [
        {
          "type": "documentation",
          "url": "https://docs.rs/memmap2"
        },
        {
          "type": "vcs",
          "url": "https://github.com/RazrFalcon/memmap2-rs"
        }
      ]
    },
    {
      "type": "library",
      "bom-ref": "registry+https://github.com/rust-lang/crates.io-index#naga@25.0.1",
      "author": "gfx-rs developers",
      "name": "naga",
      "version": "25.0.1",
      "description": "Shader translator and validator. Part of the wgpu project",
      "scope": "required",
      "hashes": [
        {
          "alg": "SHA-256",
          "content": "2b977c445f26e49757f9aca3631c3b8b836942cb278d69a92e7b80d3b24da632"
        }
      ],
      "licenses": [
        {
          "expression": "MIT OR Apache-2.0"
        }
      ],
      "purl": "pkg:cargo/naga@25.0.1",
      "externalReferences": [
        {
          "type": "vcs",
          "url": "https://github.com/gfx-rs/wgpu/tree/trunk/naga"
        }
      ]
    },
    {
      "type": "library",
      "bom-ref": "registry+https://github.com/rust-lang/crates.io-index#num-traits@0.2.19",
      "author": "The Rust Project Developers",
      "name": "num-traits",
      "version": "0.2.19",
      "description": "Numeric traits for generic mathematics",
      "scope": "required",
      "hashes": [
        {
          "alg": "SHA-256",
          "content": "071dfc062690e90b734c0b2273ce72ad0ffa95f0c74596bc250dcfd960262841"
        }
      ],
      "licenses": [
        {
          "expression": "MIT OR Apache-2.0"
        }
      ],
      "purl": "pkg:cargo/num-traits@0.2.19",
      "externalReferences": [
        {
          "type": "documentation",
          "url": "https://docs.rs/num-traits"
        },
        {
          "type": "website",
          "url": "https://github.com/rust-num/num-traits"
        },
        {
          "type": "vcs",
          "url": "https://github.com/rust-num/num-traits"
        }
      ]
    },
    {
      "type": "library",
      "bom-ref": "registry+https://github.com/rust-lang/crates.io-index#once_cell@1.21.3",
      "author": "Aleksey Kladov <aleksey.kladov@gmail.com>",
      "name": "once_cell",
      "version": "1.21.3",
      "description": "Single assignment cells and lazy values.",
      "scope": "required",
      "hashes": [
        {
          "alg": "SHA-256",
          "content": "42f5e15c9953c5e4ccceeb2e7382a716482c34515315f7b03532b8b4e8393d2d"
        }
      ],
      "licenses": [
        {
          "expression": "MIT OR Apache-2.0"
        }
      ],
      "purl": "pkg:cargo/once_cell@1.21.3",
      "externalReferences": [
        {
          "type": "documentation",
          "url": "https://docs.rs/once_cell"
        },
        {
          "type": "vcs",
          "url": "https://github.com/matklad/once_cell"
        }
      ]
    },
    {
      "type": "library",
      "bom-ref": "registry+https://github.com/rust-lang/crates.io-index#option-ext@0.2.0",
      "author": "Simon Ochsenreither <simon@ochsenreither.de>",
      "name": "option-ext",
      "version": "0.2.0",
      "description": "Extends `Option` with additional operations",
      "scope": "required",
      "hashes": [
        {
          "alg": "SHA-256",
          "content": "04744f49eae99ab78e0d5c0b603ab218f515ea8cfe5a456d7629ad883a3b6e7d"
        }
      ],
      "licenses": [
        {
          "expression": "MPL-2.0"
        }
      ],
      "purl": "pkg:cargo/option-ext@0.2.0",
      "externalReferences": [
        {
          "type": "documentation",
          "url": "https://docs.rs/option-ext/"
        },
        {
          "type": "website",
          "url": "https://github.com/soc/option-ext"
        },
        {
          "type": "vcs",
          "url": "https://github.com/soc/option-ext.git"
        }
      ]
    },
    {
      "type": "library",
      "bom-ref": "registry+https://github.com/rust-lang/crates.io-index#ordered-float@4.6.0",
      "author": "Jonathan Reem <jonathan.reem@gmail.com>, Matt Brubeck <mbrubeck@limpet.net>",
      "name": "ordered-float",
      "version": "4.6.0",
      "description": "Wrappers for total ordering on floats",
      "scope": "required",
      "hashes": [
        {
          "alg": "SHA-256",
          "content": "7bb71e1b3fa6ca1c61f383464aaf2bb0e2f8e772a1f01d486832464de363b951"
        }
      ],
      "licenses": [
        {
          "expression": "MIT"
        }
      ],
      "purl": "pkg:cargo/ordered-float@4.6.0",
      "externalReferences": [
        {
          "type": "vcs",
          "url": "https://github.com/reem/rust-ordered-float"
        }
      ]
    },
    {
      "type": "library",
      "bom-ref": "registry+https://github.com/rust-lang/crates.io-index#owned_ttf_parser@0.25.0",
      "author": "Alex Butler <alexheretic@gmail.com>",
      "name": "owned_ttf_parser",
      "version": "0.25.0",
      "description": "ttf-parser plus support for owned data",
      "scope": "required",
      "hashes": [
        {
          "alg": "SHA-256",
          "content": "22ec719bbf3b2a81c109a4e20b1f129b5566b7dce654bc3872f6a05abf82b2c4"
        }
      ],
      "licenses": [
        {
          "expression": "Apache-2.0"
        }
      ],
      "purl": "pkg:cargo/owned_ttf_parser@0.25.0",
      "externalReferences": [
        {
          "type": "vcs",
          "url": "https://github.com/alexheretic/owned-ttf-parser"
        }
      ]
    },
    {
      "type": "library",
      "bom-ref": "registry+https://github.com/rust-lang/crates.io-index#parking_lot@0.12.4",
      "author": "Amanieu d'Antras <amanieu@gmail.com>",
      "name": "parking_lot",
      "version": "0.12.4",
      "description": "More compact and efficient implementations of the standard synchronization primitives.",
      "scope": "required",
      "hashes": [
        {
          "alg": "SHA-256",
          "content": "70d58bf43669b5795d1576d0641cfb6fbb2057bf629506267a92807158584a13"
        }
      ],
      "licenses": [
        {
          "expression": "MIT OR Apache-2.0"
        }
      ],
      "purl": "pkg:cargo/parking_lot@0.12.4",
      "externalReferences": [
        {
          "type": "vcs",
          "url": "https://github.com/Amanieu/parking_lot"
        }
      ]
    },
    {
      "type": "library",
      "bom-ref": "registry+https://github.com/rust-lang/crates.io-index#parking_lot_core@0.9.11",
      "author": "Amanieu d'Antras <amanieu@gmail.com>",
      "name": "parking_lot_core",
      "version": "0.9.11",
      "description": "An advanced API for creating custom synchronization primitives.",
      "scope": "required",
      "hashes": [
        {
          "alg": "SHA-256",
          "content": "bc838d2a56b5b1a6c25f55575dfc605fabb63bb2365f6c2353ef9159aa69e4a5"
        }
      ],
      "licenses": [
        {
          "expression": "MIT OR Apache-2.0"
        }
      ],
      "purl": "pkg:cargo/parking_lot_core@0.9.11",
      "externalReferences": [
        {
          "type": "vcs",
          "url": "https://github.com/Amanieu/parking_lot"
        }
      ]
    },
    {
      "type": "library",
      "bom-ref": "registry+https://github.com/rust-lang/crates.io-index#percent-encoding@2.3.1",
      "author": "The rust-url developers",
      "name": "percent-encoding",
      "version": "2.3.1",
      "description": "Percent encoding and decoding",
      "scope": "required",
      "hashes": [
        {
          "alg": "SHA-256",
          "content": "e3148f5046208a5d56bcfc03053e3ca6334e51da8dfb19b6cdc8b306fae3283e"
        }
      ],
      "licenses": [
        {
          "expression": "MIT OR Apache-2.0"
        }
      ],
      "purl": "pkg:cargo/percent-encoding@2.3.1",
      "externalReferences": [
        {
          "type": "vcs",
          "url": "https://github.com/servo/rust-url/"
        }
      ]
    },
    {
      "type": "library",
      "bom-ref": "registry+https://github.com/rust-lang/crates.io-index#pin-project-lite@0.2.16",
      "name": "pin-project-lite",
      "version": "0.2.16",
      "description": "A lightweight version of pin-project written with declarative macros. ",
      "scope": "required",
      "hashes": [
        {
          "alg": "SHA-256",
          "content": "3b3cff922bd51709b605d9ead9aa71031d81447142d828eb4a6eba76fe619f9b"
        }
      ],
      "licenses": [
        {
          "expression": "Apache-2.0 OR MIT"
        }
      ],
      "purl": "pkg:cargo/pin-project-lite@0.2.16",
      "externalReferences": [
        {
          "type": "vcs",
          "url": "https://github.com/taiki-e/pin-project-lite"
        }
      ]
    },
    {
      "type": "library",
      "bom-ref": "registry+https://github.com/rust-lang/crates.io-index#pkg-config@0.3.32",
      "author": "Alex Crichton <alex@alexcrichton.com>",
      "name": "pkg-config",
      "version": "0.3.32",
      "description": "A library to run the pkg-config system tool at build time in order to be used in Cargo build scripts. ",
      "scope": "excluded",
      "hashes": [
        {
          "alg": "SHA-256",
          "content": "7edddbd0b52d732b21ad9a5fab5c704c14cd949e5e9a1ec5929a24fded1b904c"
        }
      ],
      "licenses": [
        {
          "expression": "MIT OR Apache-2.0"
        }
      ],
      "purl": "pkg:cargo/pkg-config@0.3.32",
      "externalReferences": [
        {
          "type": "documentation",
          "url": "https://docs.rs/pkg-config"
        },
        {
          "type": "vcs",
          "url": "https://github.com/rust-lang/pkg-config-rs"
        }
      ]
    },
    {
      "type": "library",
      "bom-ref": "registry+https://github.com/rust-lang/crates.io-index#polling@3.9.0",
      "author": "Stjepan Glavina <stjepang@gmail.com>, John Nunley <dev@notgull.net>",
      "name": "polling",
      "version": "3.9.0",
      "description": "Portable interface to epoll, kqueue, event ports, and IOCP",
      "scope": "required",
      "hashes": [
        {
          "alg": "SHA-256",
          "content": "8ee9b2fa7a4517d2c91ff5bc6c297a427a96749d15f98fcdbb22c05571a4d4b7"
        }
      ],
      "licenses": [
        {
          "expression": "Apache-2.0 OR MIT"
        }
      ],
      "purl": "pkg:cargo/polling@3.9.0",
      "externalReferences": [
        {
          "type": "vcs",
          "url": "https://github.com/smol-rs/polling"
        }
      ]
    },
    {
      "type": "library",
      "bom-ref": "registry+https://github.com/rust-lang/crates.io-index#pollster@0.4.0",
      "author": "Joshua Barretto <joshua.s.barretto@gmail.com>",
      "name": "pollster",
      "version": "0.4.0",
      "description": "Synchronously block the thread until a future completes",
      "scope": "required",
      "hashes": [
        {
          "alg": "SHA-256",
          "content": "2f3a9f18d041e6d0e102a0a46750538147e5e8992d3b4873aaafee2520b00ce3"
        }
      ],
      "licenses": [
        {
          "expression": "Apache-2.0 OR MIT"
        }
      ],
      "purl": "pkg:cargo/pollster@0.4.0",
      "externalReferences": [
        {
          "type": "vcs",
          "url": "https://github.com/zesterer/pollster"
        }
      ]
    },
    {
      "type": "library",
      "bom-ref": "registry+https://github.com/rust-lang/crates.io-index#proc-macro2@1.0.95",
      "author": "David Tolnay <dtolnay@gmail.com>, Alex Crichton <alex@alexcrichton.com>",
      "name": "proc-macro2",
      "version": "1.0.95",
      "description": "A substitute implementation of the compiler's `proc_macro` API to decouple token-based libraries from the procedural macro use case.",
      "scope": "required",
      "hashes": [
        {
          "alg": "SHA-256",
          "content": "02b3e5e68a3a1a02aad3ec490a98007cbc13c37cbe84a3cd7b8e406d76e7f778"
        }
      ],
      "licenses": [
        {
          "expression": "MIT OR Apache-2.0"
        }
      ],
      "purl": "pkg:cargo/proc-macro2@1.0.95",
      "externalReferences": [
        {
          "type": "documentation",
          "url": "https://docs.rs/proc-macro2"
        },
        {
          "type": "vcs",
          "url": "https://github.com/dtolnay/proc-macro2"
        }
      ]
    },
    {
      "type": "library",
      "bom-ref": "registry+https://github.com/rust-lang/crates.io-index#profiling@1.0.17",
      "author": "Philip Degarmo <aclysma@gmail.com>",
      "name": "profiling",
      "version": "1.0.17",
      "description": "This crate provides a very thin abstraction over other profiler crates.",
      "scope": "required",
      "hashes": [
        {
          "alg": "SHA-256",
          "content": "3eb8486b569e12e2c32ad3e204dbaba5e4b5b216e9367044f25f1dba42341773"
        }
      ],
      "licenses": [
        {
          "expression": "MIT OR Apache-2.0"
        }
      ],
      "purl": "pkg:cargo/profiling@1.0.17",
      "externalReferences": [
        {
          "type": "website",
          "url": "https://github.com/aclysma/profiling"
        },
        {
          "type": "vcs",
          "url": "https://github.com/aclysma/profiling"
        }
      ]
    },
    {
      "type": "library",
      "bom-ref": "registry+https://github.com/rust-lang/crates.io-index#quick-xml@0.37.5",
      "name": "quick-xml",
      "version": "0.37.5",
      "description": "High performance xml reader and writer",
      "scope": "required",
      "hashes": [
        {
          "alg": "SHA-256",
          "content": "331e97a1af0bf59823e6eadffe373d7b27f485be8748f71471c662c1f269b7fb"
        }
      ],
      "licenses": [
        {
          "expression": "MIT"
        }
      ],
      "purl": "pkg:cargo/quick-xml@0.37.5",
      "externalReferences": [
        {
          "type": "documentation",
          "url": "https://docs.rs/quick-xml"
        },
        {
          "type": "vcs",
          "url": "https://github.com/tafia/quick-xml"
        }
      ]
    },
    {
      "type": "library",
      "bom-ref": "registry+https://github.com/rust-lang/crates.io-index#quote@1.0.40",
      "author": "David Tolnay <dtolnay@gmail.com>",
      "name": "quote",
      "version": "1.0.40",
      "description": "Quasi-quoting macro quote!(...)",
      "scope": "required",
      "hashes": [
        {
          "alg": "SHA-256",
          "content": "1885c039570dc00dcb4ff087a89e185fd56bae234ddc7f056a945bf36467248d"
        }
      ],
      "licenses": [
        {
          "expression": "MIT OR Apache-2.0"
        }
      ],
      "purl": "pkg:cargo/quote@1.0.40",
      "externalReferences": [
        {
          "type": "documentation",
          "url": "https://docs.rs/quote/"
        },
        {
          "type": "vcs",
          "url": "https://github.com/dtolnay/quote"
        }
      ]
    },
    {
      "type": "library",
      "bom-ref": "registry+https://github.com/rust-lang/crates.io-index#rangemap@1.5.1",
      "author": "Jeff Parsons <jeff@parsons.io>",
      "name": "rangemap",
      "version": "1.5.1",
      "description": "Map and set data structures whose keys are stored as ranges.  Contiguous and overlapping ranges that map to the same value are coalesced into a single range. ",
      "scope": "required",
      "hashes": [
        {
          "alg": "SHA-256",
          "content": "f60fcc7d6849342eff22c4350c8b9a989ee8ceabc4b481253e8946b9fe83d684"
        }
      ],
      "licenses": [
        {
          "expression": "MIT OR Apache-2.0"
        }
      ],
      "purl": "pkg:cargo/rangemap@1.5.1",
      "externalReferences": [
        {
          "type": "documentation",
          "url": "https://docs.rs/rangemap"
        },
        {
          "type": "website",
          "url": "https://github.com/jeffparsons/rangemap"
        },
        {
          "type": "vcs",
          "url": "https://github.com/jeffparsons/rangemap"
        }
      ]
    },
    {
      "type": "library",
      "bom-ref": "registry+https://github.com/rust-lang/crates.io-index#raw-window-handle@0.6.2",
      "author": "Osspial <osspial@gmail.com>",
      "name": "raw-window-handle",
      "version": "0.6.2",
      "description": "Interoperability library for Rust Windowing applications.",
      "scope": "required",
      "hashes": [
        {
          "alg": "SHA-256",
          "content": "20675572f6f24e9e76ef639bc5552774ed45f1c30e2951e1e99c59888861c539"
        }
      ],
      "licenses": [
        {
          "expression": "MIT OR Apache-2.0 OR Zlib"
        }
      ],
      "purl": "pkg:cargo/raw-window-handle@0.6.2",
      "externalReferences": [
        {
          "type": "documentation",
          "url": "https://docs.rs/raw-window-handle"
        },
        {
          "type": "vcs",
          "url": "https://github.com/rust-windowing/raw-window-handle"
        }
      ]
    },
    {
      "type": "library",
      "bom-ref": "registry+https://github.com/rust-lang/crates.io-index#read-fonts@0.29.3",
      "name": "read-fonts",
      "version": "0.29.3",
      "description": "Reading OpenType font files.",
      "scope": "required",
      "hashes": [
        {
          "alg": "SHA-256",
          "content": "04ca636dac446b5664bd16c069c00a9621806895b8bb02c2dc68542b23b8f25d"
        }
      ],
      "licenses": [
        {
          "expression": "MIT OR Apache-2.0"
        }
      ],
      "purl": "pkg:cargo/read-fonts@0.29.3",
      "externalReferences": [
        {
          "type": "vcs",
          "url": "https://github.com/googlefonts/fontations"
        }
      ]
    },
    {
      "type": "library",
      "bom-ref": "registry+https://github.com/rust-lang/crates.io-index#regex-automata@0.4.9",
      "author": "The Rust Project Developers, Andrew Gallant <jamslam@gmail.com>",
      "name": "regex-automata",
      "version": "0.4.9",
      "description": "Automata construction and matching using regular expressions.",
      "scope": "required",
      "hashes": [
        {
          "alg": "SHA-256",
          "content": "809e8dc61f6de73b46c85f4c96486310fe304c434cfa43669d7b40f711150908"
        }
      ],
      "licenses": [
        {
          "expression": "MIT OR Apache-2.0"
        }
      ],
      "purl": "pkg:cargo/regex-automata@0.4.9",
      "externalReferences": [
        {
          "type": "documentation",
          "url": "https://docs.rs/regex-automata"
        },
        {
          "type": "vcs",
          "url": "https://github.com/rust-lang/regex/tree/master/regex-automata"
        }
      ]
    },
    {
      "type": "library",
      "bom-ref": "registry+https://github.com/rust-lang/crates.io-index#regex-syntax@0.8.5",
      "author": "The Rust Project Developers, Andrew Gallant <jamslam@gmail.com>",
      "name": "regex-syntax",
      "version": "0.8.5",
      "description": "A regular expression parser.",
      "scope": "required",
      "hashes": [
        {
          "alg": "SHA-256",
          "content": "2b15c43186be67a4fd63bee50d0303afffcef381492ebe2c5d87f324e1b8815c"
        }
      ],
      "licenses": [
        {
          "expression": "MIT OR Apache-2.0"
        }
      ],
      "purl": "pkg:cargo/regex-syntax@0.8.5",
      "externalReferences": [
        {
          "type": "documentation",
          "url": "https://docs.rs/regex-syntax"
        },
        {
          "type": "vcs",
          "url": "https://github.com/rust-lang/regex/tree/master/regex-syntax"
        }
      ]
    },
    {
      "type": "library",
      "bom-ref": "registry+https://github.com/rust-lang/crates.io-index#regex@1.11.1",
      "author": "The Rust Project Developers, Andrew Gallant <jamslam@gmail.com>",
      "name": "regex",
      "version": "1.11.1",
      "description": "An implementation of regular expressions for Rust. This implementation uses finite automata and guarantees linear time matching on all inputs. ",
      "scope": "required",
      "hashes": [
        {
          "alg": "SHA-256",
          "content": "b544ef1b4eac5dc2db33ea63606ae9ffcfac26c1416a2806ae0bf5f56b201191"
        }
      ],
      "licenses": [
        {
          "expression": "MIT OR Apache-2.0"
        }
      ],
      "purl": "pkg:cargo/regex@1.11.1",
      "externalReferences": [
        {
          "type": "documentation",
          "url": "https://docs.rs/regex"
        },
        {
          "type": "website",
          "url": "https://github.com/rust-lang/regex"
        },
        {
          "type": "vcs",
          "url": "https://github.com/rust-lang/regex"
        }
      ]
    },
    {
      "type": "library",
      "bom-ref": "registry+https://github.com/rust-lang/crates.io-index#renderdoc-sys@1.1.0",
      "author": "Eyal Kalderon <ebkalderon@gmail.com>",
      "name": "renderdoc-sys",
      "version": "1.1.0",
      "description": "Low-level bindings to the RenderDoc API",
      "scope": "required",
      "hashes": [
        {
          "alg": "SHA-256",
          "content": "19b30a45b0cd0bcca8037f3d0dc3421eaf95327a17cad11964fb8179b4fc4832"
        }
      ],
      "licenses": [
        {
          "expression": "MIT OR Apache-2.0"
        }
      ],
      "purl": "pkg:cargo/renderdoc-sys@1.1.0",
      "externalReferences": [
        {
          "type": "documentation",
          "url": "https://docs.rs/renderdoc-sys"
        },
        {
          "type": "website",
          "url": "https://github.com/ebkalderon/renderdoc-rs/tree/master/renderdoc-sys"
        },
        {
          "type": "vcs",
          "url": "https://github.com/ebkalderon/renderdoc-rs"
        }
      ]
    },
    {
      "type": "library",
      "bom-ref": "registry+https://github.com/rust-lang/crates.io-index#roxmltree@0.20.0",
      "author": "Yevhenii Reizner <razrfalcon@gmail.com>",
      "name": "roxmltree",
      "version": "0.20.0",
      "description": "Represent an XML as a read-only tree.",
      "scope": "required",
      "hashes": [
        {
          "alg": "SHA-256",
          "content": "6c20b6793b5c2fa6553b250154b78d6d0db37e72700ae35fad9387a46f487c97"
        }
      ],
      "licenses": [
        {
          "expression": "MIT OR Apache-2.0"
        }
      ],
      "purl": "pkg:cargo/roxmltree@0.20.0",
      "externalReferences": [
        {
          "type": "documentation",
          "url": "https://docs.rs/roxmltree/"
        },
        {
          "type": "vcs",
          "url": "https://github.com/RazrFalcon/roxmltree"
        }
      ]
    },
    {
      "type": "library",
      "bom-ref": "registry+https://github.com/rust-lang/crates.io-index#rpassword@2.1.0",
      "author": "Conrad Kleinespel <conradk@conradk.com>",
      "name": "rpassword",
      "version": "2.1.0",
      "description": "Read passwords in console applications.",
      "scope": "required",
      "hashes": [
        {
          "alg": "SHA-256",
          "content": "d37473170aedbe66ffa3ad3726939ba677d83c646ad4fd99e5b4bc38712f45ec"
        }
      ],
      "licenses": [
        {
          "expression": "Apache-2.0"
        }
      ],
      "purl": "pkg:cargo/rpassword@2.1.0",
      "externalReferences": [
        {
          "type": "documentation",
          "url": "https://docs.rs/rpassword/"
        },
        {
          "type": "website",
          "url": "https://github.com/conradkdotcom/rpassword"
        },
        {
          "type": "vcs",
          "url": "https://github.com/conradkdotcom/rpassword"
        }
      ]
    },
    {
      "type": "library",
      "bom-ref": "registry+https://github.com/rust-lang/crates.io-index#rustc-hash@1.1.0",
      "author": "The Rust Project Developers",
      "name": "rustc-hash",
      "version": "1.1.0",
      "description": "speed, non-cryptographic hash used in rustc",
      "scope": "required",
      "hashes": [
        {
          "alg": "SHA-256",
          "content": "08d43f7aa6b08d49f382cde6a7982047c3426db949b1424bc4b7ec9ae12c6ce2"
        }
      ],
      "licenses": [
        {
          "expression": "Apache-2.0 OR MIT"
        }
      ],
      "purl": "pkg:cargo/rustc-hash@1.1.0",
      "externalReferences": [
        {
          "type": "vcs",
          "url": "https://github.com/rust-lang-nursery/rustc-hash"
        }
      ]
    },
    {
      "type": "library",
      "bom-ref": "registry+https://github.com/rust-lang/crates.io-index#rustc-hash@2.1.1",
      "author": "The Rust Project Developers",
      "name": "rustc-hash",
      "version": "2.1.1",
      "description": "A speedy, non-cryptographic hashing algorithm used by rustc",
      "scope": "required",
      "hashes": [
        {
          "alg": "SHA-256",
          "content": "357703d41365b4b27c590e3ed91eabb1b663f07c4c084095e60cbed4362dff0d"
        }
      ],
      "licenses": [
        {
          "expression": "Apache-2.0 OR MIT"
        }
      ],
      "purl": "pkg:cargo/rustc-hash@2.1.1",
      "externalReferences": [
        {
          "type": "vcs",
          "url": "https://github.com/rust-lang/rustc-hash"
        }
      ]
    },
    {
      "type": "library",
      "bom-ref": "registry+https://github.com/rust-lang/crates.io-index#rustix@0.38.44",
      "author": "Dan Gohman <dev@sunfishcode.online>, Jakub Konka <kubkon@jakubkonka.com>",
      "name": "rustix",
      "version": "0.38.44",
      "description": "Safe Rust bindings to POSIX/Unix/Linux/Winsock-like syscalls",
      "scope": "required",
      "hashes": [
        {
          "alg": "SHA-256",
          "content": "fdb5bc1ae2baa591800df16c9ca78619bf65c0488b41b96ccec5d11220d8c154"
        }
      ],
      "licenses": [
        {
          "expression": "Apache-2.0 WITH LLVM-exception OR Apache-2.0 OR MIT"
        }
      ],
      "purl": "pkg:cargo/rustix@0.38.44",
      "externalReferences": [
        {
          "type": "documentation",
          "url": "https://docs.rs/rustix"
        },
        {
          "type": "vcs",
          "url": "https://github.com/bytecodealliance/rustix"
        }
      ]
    },
    {
      "type": "library",
      "bom-ref": "registry+https://github.com/rust-lang/crates.io-index#rustix@1.0.8",
      "author": "Dan Gohman <dev@sunfishcode.online>, Jakub Konka <kubkon@jakubkonka.com>",
      "name": "rustix",
      "version": "1.0.8",
      "description": "Safe Rust bindings to POSIX/Unix/Linux/Winsock-like syscalls",
      "scope": "required",
      "hashes": [
        {
          "alg": "SHA-256",
          "content": "11181fbabf243db407ef8df94a6ce0b2f9a733bd8be4ad02b4eda9602296cac8"
        }
      ],
      "licenses": [
        {
          "expression": "Apache-2.0 WITH LLVM-exception OR Apache-2.0 OR MIT"
        }
      ],
      "purl": "pkg:cargo/rustix@1.0.8",
      "externalReferences": [
        {
          "type": "documentation",
          "url": "https://docs.rs/rustix"
        },
        {
          "type": "vcs",
          "url": "https://github.com/bytecodealliance/rustix"
        }
      ]
    },
    {
      "type": "library",
      "bom-ref": "registry+https://github.com/rust-lang/crates.io-index#rustversion@1.0.21",
      "author": "David Tolnay <dtolnay@gmail.com>",
      "name": "rustversion",
      "version": "1.0.21",
      "description": "Conditional compilation according to rustc compiler version",
      "scope": "required",
      "hashes": [
        {
          "alg": "SHA-256",
          "content": "8a0d197bd2c9dc6e53b84da9556a69ba4cdfab8619eb41a8bd1cc2027a0f6b1d"
        }
      ],
      "licenses": [
        {
          "expression": "MIT OR Apache-2.0"
        }
      ],
      "purl": "pkg:cargo/rustversion@1.0.21",
      "externalReferences": [
        {
          "type": "documentation",
          "url": "https://docs.rs/rustversion"
        },
        {
          "type": "vcs",
          "url": "https://github.com/dtolnay/rustversion"
        }
      ]
    },
    {
      "type": "library",
      "bom-ref": "registry+https://github.com/rust-lang/crates.io-index#rustybuzz@0.14.1",
      "author": "Evgeniy Reizner <razrfalcon@gmail.com>",
      "name": "rustybuzz",
      "version": "0.14.1",
      "description": "A complete harfbuzz shaping algorithm port to Rust.",
      "scope": "required",
      "hashes": [
        {
          "alg": "SHA-256",
          "content": "cfb9cf8877777222e4a3bc7eb247e398b56baba500c38c1c46842431adc8b55c"
        }
      ],
      "licenses": [
        {
          "expression": "MIT"
        }
      ],
      "purl": "pkg:cargo/rustybuzz@0.14.1",
      "externalReferences": [
        {
          "type": "documentation",
          "url": "https://docs.rs/rustybuzz/"
        },
        {
          "type": "vcs",
          "url": "https://github.com/RazrFalcon/rustybuzz"
        }
      ]
    },
    {
      "type": "library",
      "bom-ref": "registry+https://github.com/rust-lang/crates.io-index#scoped-tls@1.0.1",
      "author": "Alex Crichton <alex@alexcrichton.com>",
      "name": "scoped-tls",
      "version": "1.0.1",
      "description": "Library implementation of the standard library's old `scoped_thread_local!` macro for providing scoped access to thread local storage (TLS) so any type can be stored into TLS. ",
      "scope": "required",
      "hashes": [
        {
          "alg": "SHA-256",
          "content": "e1cf6437eb19a8f4a6cc0f7dca544973b0b78843adbfeb3683d1a94a0024a294"
        }
      ],
      "licenses": [
        {
          "expression": "MIT OR Apache-2.0"
        }
      ],
      "purl": "pkg:cargo/scoped-tls@1.0.1",
      "externalReferences": [
        {
          "type": "documentation",
          "url": "https://docs.rs/scoped-tls"
        },
        {
          "type": "website",
          "url": "https://github.com/alexcrichton/scoped-tls"
        },
        {
          "type": "vcs",
          "url": "https://github.com/alexcrichton/scoped-tls"
        }
      ]
    },
    {
      "type": "library",
      "bom-ref": "registry+https://github.com/rust-lang/crates.io-index#scopeguard@1.2.0",
      "author": "bluss",
      "name": "scopeguard",
      "version": "1.2.0",
      "description": "A RAII scope guard that will run a given closure when it goes out of scope, even if the code between panics (assuming unwinding panic).  Defines the macros `defer!`, `defer_on_unwind!`, `defer_on_success!` as shorthands for guards with one of the implemented strategies. ",
      "scope": "required",
      "hashes": [
        {
          "alg": "SHA-256",
          "content": "94143f37725109f92c262ed2cf5e59bce7498c01bcc1502d7b9afe439a4e9f49"
        }
      ],
      "licenses": [
        {
          "expression": "MIT OR Apache-2.0"
        }
      ],
      "purl": "pkg:cargo/scopeguard@1.2.0",
      "externalReferences": [
        {
          "type": "documentation",
          "url": "https://docs.rs/scopeguard/"
        },
        {
          "type": "vcs",
          "url": "https://github.com/bluss/scopeguard"
        }
      ]
    },
    {
      "type": "library",
      "bom-ref": "registry+https://github.com/rust-lang/crates.io-index#sctk-adwaita@0.10.1",
      "author": "Poly <marynczak.bartlomiej@gmail.com>",
      "name": "sctk-adwaita",
      "version": "0.10.1",
      "description": "Adwaita-like SCTK Frame",
      "scope": "required",
      "hashes": [
        {
          "alg": "SHA-256",
          "content": "b6277f0217056f77f1d8f49f2950ac6c278c0d607c45f5ee99328d792ede24ec"
        }
      ],
      "licenses": [
        {
          "expression": "MIT"
        }
      ],
      "purl": "pkg:cargo/sctk-adwaita@0.10.1",
      "externalReferences": [
        {
          "type": "documentation",
          "url": "https://docs.rs/sctk-adwaita"
        },
        {
          "type": "vcs",
          "url": "https://github.com/PolyMeilex/sctk-adwaita"
        }
      ]
    },
    {
      "type": "library",
      "bom-ref": "registry+https://github.com/rust-lang/crates.io-index#self_cell@1.2.0",
      "author": "Lukas Bergdoll <lukas.bergdoll@gmail.com>",
      "name": "self_cell",
      "version": "1.2.0",
      "description": "Safe-to-use proc-macro-free self-referential structs in stable Rust.",
      "scope": "required",
      "hashes": [
        {
          "alg": "SHA-256",
          "content": "0f7d95a54511e0c7be3f51e8867aa8cf35148d7b9445d44de2f943e2b206e749"
        }
      ],
      "licenses": [
        {
          "expression": "Apache-2.0"
        }
      ],
      "purl": "pkg:cargo/self_cell@1.2.0",
      "externalReferences": [
        {
          "type": "documentation",
          "url": "https://docs.rs/self_cell"
        },
        {
          "type": "vcs",
          "url": "https://github.com/Voultapher/self_cell"
        }
      ]
    },
    {
      "type": "library",
      "bom-ref": "registry+https://github.com/rust-lang/crates.io-index#serde@1.0.219",
      "author": "Erick Tryzelaar <erick.tryzelaar@gmail.com>, David Tolnay <dtolnay@gmail.com>",
      "name": "serde",
      "version": "1.0.219",
      "description": "A generic serialization/deserialization framework",
      "scope": "required",
      "hashes": [
        {
          "alg": "SHA-256",
          "content": "5f0e2c6ed6606019b4e29e69dbaba95b11854410e5347d525002456dbbb786b6"
        }
      ],
      "licenses": [
        {
          "expression": "MIT OR Apache-2.0"
        }
      ],
      "purl": "pkg:cargo/serde@1.0.219",
      "externalReferences": [
        {
          "type": "documentation",
          "url": "https://docs.rs/serde"
        },
        {
          "type": "website",
          "url": "https://serde.rs"
        },
        {
          "type": "vcs",
          "url": "https://github.com/serde-rs/serde"
        }
      ]
    },
    {
      "type": "library",
      "bom-ref": "registry+https://github.com/rust-lang/crates.io-index#serde_derive@1.0.219",
      "author": "Erick Tryzelaar <erick.tryzelaar@gmail.com>, David Tolnay <dtolnay@gmail.com>",
      "name": "serde_derive",
      "version": "1.0.219",
      "description": "Macros 1.1 implementation of #[derive(Serialize, Deserialize)]",
      "scope": "required",
      "hashes": [
        {
          "alg": "SHA-256",
          "content": "5b0276cf7f2c73365f7157c8123c21cd9a50fbbd844757af28ca1f5925fc2a00"
        }
      ],
      "licenses": [
        {
          "expression": "MIT OR Apache-2.0"
        }
      ],
      "purl": "pkg:cargo/serde_derive@1.0.219",
      "externalReferences": [
        {
          "type": "documentation",
          "url": "https://serde.rs/derive.html"
        },
        {
          "type": "website",
          "url": "https://serde.rs"
        },
        {
          "type": "vcs",
          "url": "https://github.com/serde-rs/serde"
        }
      ]
    },
    {
      "type": "library",
      "bom-ref": "registry+https://github.com/rust-lang/crates.io-index#serde_spanned@0.6.9",
      "name": "serde_spanned",
      "version": "0.6.9",
      "description": "Serde-compatible spanned Value",
      "scope": "required",
      "hashes": [
        {
          "alg": "SHA-256",
          "content": "bf41e0cfaf7226dca15e8197172c295a782857fcb97fad1808a166870dee75a3"
        }
      ],
      "licenses": [
        {
          "expression": "MIT OR Apache-2.0"
        }
      ],
      "purl": "pkg:cargo/serde_spanned@0.6.9",
      "externalReferences": [
        {
          "type": "vcs",
          "url": "https://github.com/toml-rs/toml"
        }
      ]
    },
    {
      "type": "library",
      "bom-ref": "registry+https://github.com/rust-lang/crates.io-index#servo-fontconfig-sys@5.1.0",
      "author": "Keith Packard <keithp@keithp.com>, Patrick Lam <plam@mit.edu>",
      "name": "servo-fontconfig-sys",
      "version": "5.1.0",
      "description": "Font configuration and customization library",
      "scope": "required",
      "hashes": [
        {
          "alg": "SHA-256",
          "content": "e36b879db9892dfa40f95da1c38a835d41634b825fbd8c4c418093d53c24b388"
        }
      ],
      "licenses": [
        {
          "expression": "MIT"
        }
      ],
      "purl": "pkg:cargo/servo-fontconfig-sys@5.1.0",
      "externalReferences": [
        {
          "type": "website",
          "url": "http://fontconfig.org"
        },
        {
          "type": "other",
          "url": "fontconfig"
        },
        {
          "type": "vcs",
          "url": "https://github.com/servo/libfontconfig/"
        }
      ]
    },
    {
      "type": "library",
      "bom-ref": "registry+https://github.com/rust-lang/crates.io-index#servo-fontconfig@0.5.1",
      "author": "The Servo Project Developers",
      "name": "servo-fontconfig",
      "version": "0.5.1",
      "description": "Rust bindings for fontconfig",
      "scope": "required",
      "hashes": [
        {
          "alg": "SHA-256",
          "content": "c7e3e22fe5fd73d04ebf0daa049d3efe3eae55369ce38ab16d07ddd9ac5c217c"
        }
      ],
      "licenses": [
        {
          "expression": "MIT  OR  Apache-2.0"
        }
      ],
      "purl": "pkg:cargo/servo-fontconfig@0.5.1",
      "externalReferences": [
        {
          "type": "documentation",
          "url": "https://docs.rs/servo-fontconfig"
        },
        {
          "type": "vcs",
          "url": "https://github.com/servo/rust-fontconfig/"
        }
      ]
    },
    {
      "type": "library",
      "bom-ref": "registry+https://github.com/rust-lang/crates.io-index#shlex@1.3.0",
      "author": "comex <comexk@gmail.com>, Fenhl <fenhl@fenhl.net>, Adrian Taylor <adetaylor@chromium.org>, Alex Touchet <alextouchet@outlook.com>, Daniel Parks <dp+git@oxidized.org>, Garrett Berg <googberg@gmail.com>",
      "name": "shlex",
      "version": "1.3.0",
      "description": "Split a string into shell words, like Python's shlex.",
      "scope": "excluded",
      "hashes": [
        {
          "alg": "SHA-256",
          "content": "0fda2ff0d084019ba4d7c6f371c95d8fd75ce3524c3cb8fb653a3023f6323e64"
        }
      ],
      "licenses": [
        {
          "expression": "MIT OR Apache-2.0"
        }
      ],
      "purl": "pkg:cargo/shlex@1.3.0",
      "externalReferences": [
        {
          "type": "vcs",
          "url": "https://github.com/comex/rust-shlex"
        }
      ]
    },
    {
      "type": "library",
      "bom-ref": "registry+https://github.com/rust-lang/crates.io-index#skrifa@0.31.3",
      "name": "skrifa",
      "version": "0.31.3",
      "description": "Metadata reader and glyph scaler for OpenType fonts.",
      "scope": "required",
      "hashes": [
        {
          "alg": "SHA-256",
          "content": "dbeb4ca4399663735553a09dd17ce7e49a0a0203f03b706b39628c4d913a8607"
        }
      ],
      "licenses": [
        {
          "expression": "MIT OR Apache-2.0"
        }
      ],
      "purl": "pkg:cargo/skrifa@0.31.3",
      "externalReferences": [
        {
          "type": "vcs",
          "url": "https://github.com/googlefonts/fontations"
        }
      ]
    },
    {
      "type": "library",
      "bom-ref": "registry+https://github.com/rust-lang/crates.io-index#slab@0.4.10",
      "author": "Carl Lerche <me@carllerche.com>",
      "name": "slab",
      "version": "0.4.10",
      "description": "Pre-allocated storage for a uniform data type",
      "scope": "required",
      "hashes": [
        {
          "alg": "SHA-256",
          "content": "04dc19736151f35336d325007ac991178d504a119863a2fcb3758cdb5e52c50d"
        }
      ],
      "licenses": [
        {
          "expression": "MIT"
        }
      ],
      "purl": "pkg:cargo/slab@0.4.10",
      "externalReferences": [
        {
          "type": "vcs",
          "url": "https://github.com/tokio-rs/slab"
        }
      ]
    },
    {
      "type": "library",
      "bom-ref": "registry+https://github.com/rust-lang/crates.io-index#slotmap@1.0.7",
      "author": "Orson Peters <orsonpeters@gmail.com>",
      "name": "slotmap",
      "version": "1.0.7",
      "description": "Slotmap data structure",
      "scope": "required",
      "hashes": [
        {
          "alg": "SHA-256",
          "content": "dbff4acf519f630b3a3ddcfaea6c06b42174d9a44bc70c620e9ed1649d58b82a"
        }
      ],
      "licenses": [
        {
          "expression": "Zlib"
        }
      ],
      "purl": "pkg:cargo/slotmap@1.0.7",
      "externalReferences": [
        {
          "type": "vcs",
          "url": "https://github.com/orlp/slotmap"
        }
      ]
    },
    {
      "type": "library",
      "bom-ref": "registry+https://github.com/rust-lang/crates.io-index#smallvec@1.15.1",
      "author": "The Servo Project Developers",
      "name": "smallvec",
      "version": "1.15.1",
      "description": "'Small vector' optimization: store up to a small number of items on the stack",
      "scope": "required",
      "hashes": [
        {
          "alg": "SHA-256",
          "content": "67b1b7a3b5fe4f1376887184045fcf45c69e92af734b7aaddc05fb777b6fbd03"
        }
      ],
      "licenses": [
        {
          "expression": "MIT OR Apache-2.0"
        }
      ],
      "purl": "pkg:cargo/smallvec@1.15.1",
      "externalReferences": [
        {
          "type": "documentation",
          "url": "https://docs.rs/smallvec/"
        },
        {
          "type": "vcs",
          "url": "https://github.com/servo/rust-smallvec"
        }
      ]
    },
    {
      "type": "library",
      "bom-ref": "registry+https://github.com/rust-lang/crates.io-index#smithay-client-toolkit@0.19.2",
      "author": "Elinor Berger <elinor@safaradeg.net>, i509VCB <mail@i509.me>, Ashley Wulber <ashley@system76.com>",
      "name": "smithay-client-toolkit",
      "version": "0.19.2",
      "description": "Toolkit for making client wayland applications.",
      "scope": "required",
      "hashes": [
        {
          "alg": "SHA-256",
          "content": "3457dea1f0eb631b4034d61d4d8c32074caa6cd1ab2d59f2327bd8461e2c0016"
        }
      ],
      "licenses": [
        {
          "expression": "MIT"
        }
      ],
      "purl": "pkg:cargo/smithay-client-toolkit@0.19.2",
      "externalReferences": [
        {
          "type": "documentation",
          "url": "https://smithay.github.io/client-toolkit"
        },
        {
          "type": "vcs",
          "url": "https://github.com/smithay/client-toolkit"
        }
      ]
    },
    {
      "type": "library",
      "bom-ref": "registry+https://github.com/rust-lang/crates.io-index#smol_str@0.2.2",
      "author": "Aleksey Kladov <aleksey.kladov@gmail.com>",
      "name": "smol_str",
      "version": "0.2.2",
      "description": "small-string optimized string type with O(1) clone",
      "scope": "required",
      "hashes": [
        {
          "alg": "SHA-256",
          "content": "dd538fb6910ac1099850255cf94a94df6551fbdd602454387d0adb2d1ca6dead"
        }
      ],
      "licenses": [
        {
          "expression": "MIT OR Apache-2.0"
        }
      ],
      "purl": "pkg:cargo/smol_str@0.2.2",
      "externalReferences": [
        {
          "type": "vcs",
          "url": "https://github.com/rust-analyzer/smol_str"
        }
      ]
    },
    {
      "type": "library",
      "bom-ref": "registry+https://github.com/rust-lang/crates.io-index#spirv@0.3.0+sdk-1.3.268.0",
      "author": "Lei Zhang <antiagainst@gmail.com>",
      "name": "spirv",
      "version": "0.3.0+sdk-1.3.268.0",
      "description": "Rust definition of SPIR-V structs and enums",
      "scope": "required",
      "hashes": [
        {
          "alg": "SHA-256",
          "content": "eda41003dc44290527a59b13432d4a0379379fa074b70174882adfbdfd917844"
        }
      ],
      "licenses": [
        {
          "expression": "Apache-2.0"
        }
      ],
      "purl": "pkg:cargo/spirv@0.3.0+sdk-1.3.268.0",
      "externalReferences": [
        {
          "type": "documentation",
          "url": "https://docs.rs/spirv"
        },
        {
          "type": "vcs",
          "url": "https://github.com/gfx-rs/rspirv"
        }
      ]
    },
    {
      "type": "library",
      "bom-ref": "registry+https://github.com/rust-lang/crates.io-index#static_assertions@1.1.0",
      "author": "Nikolai Vazquez",
      "name": "static_assertions",
      "version": "1.1.0",
      "description": "Compile-time assertions to ensure that invariants are met.",
      "scope": "required",
      "hashes": [
        {
          "alg": "SHA-256",
          "content": "a2eb9349b6444b326872e140eb1cf5e7c522154d69e7a0ffb0fb81c06b37543f"
        }
      ],
      "licenses": [
        {
          "expression": "MIT OR Apache-2.0"
        }
      ],
      "purl": "pkg:cargo/static_assertions@1.1.0",
      "externalReferences": [
        {
          "type": "documentation",
          "url": "https://docs.rs/static_assertions/"
        },
        {
          "type": "website",
          "url": "https://github.com/nvzqz/static-assertions-rs"
        },
        {
          "type": "vcs",
          "url": "https://github.com/nvzqz/static-assertions-rs"
        }
      ]
    },
    {
      "type": "library",
      "bom-ref": "registry+https://github.com/rust-lang/crates.io-index#strict-num@0.1.1",
      "author": "Yevhenii Reizner <razrfalcon@gmail.com>",
      "name": "strict-num",
      "version": "0.1.1",
      "description": "A collection of bounded numeric types",
      "scope": "required",
      "hashes": [
        {
          "alg": "SHA-256",
          "content": "6637bab7722d379c8b41ba849228d680cc12d0a45ba1fa2b48f2a30577a06731"
        }
      ],
      "licenses": [
        {
          "expression": "MIT"
        }
      ],
      "purl": "pkg:cargo/strict-num@0.1.1",
      "externalReferences": [
        {
          "type": "documentation",
          "url": "https://docs.rs/strict-num/"
        },
        {
          "type": "vcs",
          "url": "https://github.com/RazrFalcon/strict-num"
        }
      ]
    },
    {
      "type": "library",
      "bom-ref": "registry+https://github.com/rust-lang/crates.io-index#strum@0.26.3",
      "author": "Peter Glotfelty <peter.glotfelty@microsoft.com>",
      "name": "strum",
      "version": "0.26.3",
      "description": "Helpful macros for working with enums and strings",
      "scope": "required",
      "hashes": [
        {
          "alg": "SHA-256",
          "content": "8fec0f0aef304996cf250b31b5a10dee7980c85da9d759361292b8bca5a18f06"
        }
      ],
      "licenses": [
        {
          "expression": "MIT"
        }
      ],
      "purl": "pkg:cargo/strum@0.26.3",
      "externalReferences": [
        {
          "type": "documentation",
          "url": "https://docs.rs/strum"
        },
        {
          "type": "website",
          "url": "https://github.com/Peternator7/strum"
        },
        {
          "type": "vcs",
          "url": "https://github.com/Peternator7/strum"
        }
      ]
    },
    {
      "type": "library",
      "bom-ref": "registry+https://github.com/rust-lang/crates.io-index#strum_macros@0.26.4",
      "author": "Peter Glotfelty <peter.glotfelty@microsoft.com>",
      "name": "strum_macros",
      "version": "0.26.4",
      "description": "Helpful macros for working with enums and strings",
      "scope": "required",
      "hashes": [
        {
          "alg": "SHA-256",
          "content": "4c6bee85a5a24955dc440386795aa378cd9cf82acd5f764469152d2270e581be"
        }
      ],
      "licenses": [
        {
          "expression": "MIT"
        }
      ],
      "purl": "pkg:cargo/strum_macros@0.26.4",
      "externalReferences": [
        {
          "type": "documentation",
          "url": "https://docs.rs/strum"
        },
        {
          "type": "website",
          "url": "https://github.com/Peternator7/strum"
        },
        {
          "type": "vcs",
          "url": "https://github.com/Peternator7/strum"
        }
      ]
    },
    {
      "type": "library",
      "bom-ref": "registry+https://github.com/rust-lang/crates.io-index#svg_fmt@0.4.5",
      "author": "Nicolas Silva <nical@fastmail.com>",
      "name": "svg_fmt",
      "version": "0.4.5",
      "description": "Very simple debugging utilities to dump shapes in SVG format.",
      "scope": "required",
      "hashes": [
        {
          "alg": "SHA-256",
          "content": "0193cc4331cfd2f3d2011ef287590868599a2f33c3e69bc22c1a3d3acf9e02fb"
        }
      ],
      "licenses": [
        {
          "expression": "MIT OR Apache-2.0"
        }
      ],
      "purl": "pkg:cargo/svg_fmt@0.4.5",
      "externalReferences": [
        {
          "type": "documentation",
          "url": "https://docs.rs/svg_fmt/"
        },
        {
          "type": "vcs",
          "url": "https://github.com/nical/rust_debug"
        }
      ]
    },
    {
      "type": "library",
      "bom-ref": "registry+https://github.com/rust-lang/crates.io-index#swash@0.2.5",
      "author": "Chad Brokaw <cbrokaw@gmail.com>",
      "name": "swash",
      "version": "0.2.5",
      "description": "Font introspection, complex text shaping and glyph rendering.",
      "scope": "required",
      "hashes": [
        {
          "alg": "SHA-256",
          "content": "f745de914febc7c9ab4388dfaf94bbc87e69f57bb41133a9b0c84d4be49856f3"
        }
      ],
      "licenses": [
        {
          "expression": "Apache-2.0 OR MIT"
        }
      ],
      "purl": "pkg:cargo/swash@0.2.5",
      "externalReferences": [
        {
          "type": "website",
          "url": "https://github.com/dfrg/swash"
        },
        {
          "type": "vcs",
          "url": "https://github.com/dfrg/swash"
        }
      ]
    },
    {
      "type": "library",
      "bom-ref": "registry+https://github.com/rust-lang/crates.io-index#syn@2.0.104",
      "author": "David Tolnay <dtolnay@gmail.com>",
      "name": "syn",
      "version": "2.0.104",
      "description": "Parser for Rust source code",
      "scope": "required",
      "hashes": [
        {
          "alg": "SHA-256",
          "content": "17b6f705963418cdb9927482fa304bc562ece2fdd4f616084c50b7023b435a40"
        }
      ],
      "licenses": [
        {
          "expression": "MIT OR Apache-2.0"
        }
      ],
      "purl": "pkg:cargo/syn@2.0.104",
      "externalReferences": [
        {
          "type": "documentation",
          "url": "https://docs.rs/syn"
        },
        {
          "type": "vcs",
          "url": "https://github.com/dtolnay/syn"
        }
      ]
    },
    {
      "type": "library",
      "bom-ref": "registry+https://github.com/rust-lang/crates.io-index#sys-locale@0.3.2",
      "author": "1Password",
      "name": "sys-locale",
      "version": "0.3.2",
      "description": "Small and lightweight library to obtain the active system locale",
      "scope": "required",
      "hashes": [
        {
          "alg": "SHA-256",
          "content": "8eab9a99a024a169fe8a903cf9d4a3b3601109bcc13bd9e3c6fff259138626c4"
        }
      ],
      "licenses": [
        {
          "expression": "MIT OR Apache-2.0"
        }
      ],
      "purl": "pkg:cargo/sys-locale@0.3.2",
      "externalReferences": [
        {
          "type": "vcs",
          "url": "https://github.com/1Password/sys-locale"
        }
      ]
    },
    {
      "type": "library",
      "bom-ref": "registry+https://github.com/rust-lang/crates.io-index#termcolor@1.4.1",
      "author": "Andrew Gallant <jamslam@gmail.com>",
      "name": "termcolor",
      "version": "1.4.1",
      "description": "A simple cross platform library for writing colored text to a terminal. ",
      "scope": "required",
      "hashes": [
        {
          "alg": "SHA-256",
          "content": "06794f8f6c5c898b3275aebefa6b8a1cb24cd2c6c79397ab15774837a0bc5755"
        }
      ],
      "licenses": [
        {
          "expression": "Unlicense OR MIT"
        }
      ],
      "purl": "pkg:cargo/termcolor@1.4.1",
      "externalReferences": [
        {
          "type": "documentation",
          "url": "https://docs.rs/termcolor"
        },
        {
          "type": "website",
          "url": "https://github.com/BurntSushi/termcolor"
        },
        {
          "type": "vcs",
          "url": "https://github.com/BurntSushi/termcolor"
        }
      ]
    },
    {
      "type": "library",
      "bom-ref": "registry+https://github.com/rust-lang/crates.io-index#thiserror-impl@1.0.69",
      "author": "David Tolnay <dtolnay@gmail.com>",
      "name": "thiserror-impl",
      "version": "1.0.69",
      "description": "Implementation detail of the `thiserror` crate",
      "scope": "required",
      "hashes": [
        {
          "alg": "SHA-256",
          "content": "4fee6c4efc90059e10f81e6d42c60a18f76588c3d74cb83a0b242a2b6c7504c1"
        }
      ],
      "licenses": [
        {
          "expression": "MIT OR Apache-2.0"
        }
      ],
      "purl": "pkg:cargo/thiserror-impl@1.0.69",
      "externalReferences": [
        {
          "type": "vcs",
          "url": "https://github.com/dtolnay/thiserror"
        }
      ]
    },
    {
      "type": "library",
      "bom-ref": "registry+https://github.com/rust-lang/crates.io-index#thiserror-impl@2.0.12",
      "author": "David Tolnay <dtolnay@gmail.com>",
      "name": "thiserror-impl",
      "version": "2.0.12",
      "description": "Implementation detail of the `thiserror` crate",
      "scope": "required",
      "hashes": [
        {
          "alg": "SHA-256",
          "content": "7f7cf42b4507d8ea322120659672cf1b9dbb93f8f2d4ecfd6e51350ff5b17a1d"
        }
      ],
      "licenses": [
        {
          "expression": "MIT OR Apache-2.0"
        }
      ],
      "purl": "pkg:cargo/thiserror-impl@2.0.12",
      "externalReferences": [
        {
          "type": "vcs",
          "url": "https://github.com/dtolnay/thiserror"
        }
      ]
    },
    {
      "type": "library",
      "bom-ref": "registry+https://github.com/rust-lang/crates.io-index#thiserror@1.0.69",
      "author": "David Tolnay <dtolnay@gmail.com>",
      "name": "thiserror",
      "version": "1.0.69",
      "description": "derive(Error)",
      "scope": "required",
      "hashes": [
        {
          "alg": "SHA-256",
          "content": "b6aaf5339b578ea85b50e080feb250a3e8ae8cfcdff9a461c9ec2904bc923f52"
        }
      ],
      "licenses": [
        {
          "expression": "MIT OR Apache-2.0"
        }
      ],
      "purl": "pkg:cargo/thiserror@1.0.69",
      "externalReferences": [
        {
          "type": "documentation",
          "url": "https://docs.rs/thiserror"
        },
        {
          "type": "vcs",
          "url": "https://github.com/dtolnay/thiserror"
        }
      ]
    },
    {
      "type": "library",
      "bom-ref": "registry+https://github.com/rust-lang/crates.io-index#thiserror@2.0.12",
      "author": "David Tolnay <dtolnay@gmail.com>",
      "name": "thiserror",
      "version": "2.0.12",
      "description": "derive(Error)",
      "scope": "required",
      "hashes": [
        {
          "alg": "SHA-256",
          "content": "567b8a2dae586314f7be2a752ec7474332959c6460e02bde30d702a66d488708"
        }
      ],
      "licenses": [
        {
          "expression": "MIT OR Apache-2.0"
        }
      ],
      "purl": "pkg:cargo/thiserror@2.0.12",
      "externalReferences": [
        {
          "type": "documentation",
          "url": "https://docs.rs/thiserror"
        },
        {
          "type": "vcs",
          "url": "https://github.com/dtolnay/thiserror"
        }
      ]
    },
    {
      "type": "library",
      "bom-ref": "registry+https://github.com/rust-lang/crates.io-index#tiny-skia-path@0.11.4",
      "author": "Yevhenii Reizner <razrfalcon@gmail.com>",
      "name": "tiny-skia-path",
      "version": "0.11.4",
      "description": "A tiny-skia Bezier path implementation",
      "scope": "required",
      "hashes": [
        {
          "alg": "SHA-256",
          "content": "9c9e7fc0c2e86a30b117d0462aa261b72b7a99b7ebd7deb3a14ceda95c5bdc93"
        }
      ],
      "licenses": [
        {
          "expression": "BSD-3-Clause"
        }
      ],
      "purl": "pkg:cargo/tiny-skia-path@0.11.4",
      "externalReferences": [
        {
          "type": "documentation",
          "url": "https://docs.rs/tiny-skia-path/"
        },
        {
          "type": "vcs",
          "url": "https://github.com/RazrFalcon/tiny-skia/tree/master/path"
        }
      ]
    },
    {
      "type": "library",
      "bom-ref": "registry+https://github.com/rust-lang/crates.io-index#tiny-skia@0.11.4",
      "author": "Yevhenii Reizner <razrfalcon@gmail.com>",
      "name": "tiny-skia",
      "version": "0.11.4",
      "description": "A tiny Skia subset ported to Rust.",
      "scope": "required",
      "hashes": [
        {
          "alg": "SHA-256",
          "content": "83d13394d44dae3207b52a326c0c85a8bf87f1541f23b0d143811088497b09ab"
        }
      ],
      "licenses": [
        {
          "expression": "BSD-3-Clause"
        }
      ],
      "purl": "pkg:cargo/tiny-skia@0.11.4",
      "externalReferences": [
        {
          "type": "documentation",
          "url": "https://docs.rs/tiny-skia/"
        },
        {
          "type": "vcs",
          "url": "https://github.com/RazrFalcon/tiny-skia"
        }
      ]
    },
    {
      "type": "library",
      "bom-ref": "registry+https://github.com/rust-lang/crates.io-index#tinyvec@1.9.0",
      "author": "Lokathor <zefria@gmail.com>",
      "name": "tinyvec",
      "version": "1.9.0",
      "description": "`tinyvec` provides 100% safe vec-like data structures.",
      "scope": "required",
      "hashes": [
        {
          "alg": "SHA-256",
          "content": "09b3661f17e86524eccd4371ab0429194e0d7c008abb45f7a7495b1719463c71"
        }
      ],
      "licenses": [
        {
          "expression": "Zlib OR Apache-2.0 OR MIT"
        }
      ],
      "purl": "pkg:cargo/tinyvec@1.9.0",
      "externalReferences": [
        {
          "type": "vcs",
          "url": "https://github.com/Lokathor/tinyvec"
        }
      ]
    },
    {
      "type": "library",
      "bom-ref": "registry+https://github.com/rust-lang/crates.io-index#tinyvec_macros@0.1.1",
      "author": "Soveu <marx.tomasz@gmail.com>",
      "name": "tinyvec_macros",
      "version": "0.1.1",
      "description": "Some macros for tiny containers",
      "scope": "required",
      "hashes": [
        {
          "alg": "SHA-256",
          "content": "1f3ccbac311fea05f86f61904b462b55fb3df8837a366dfc601a0161d0532f20"
        }
      ],
      "licenses": [
        {
          "expression": "MIT OR Apache-2.0 OR Zlib"
        }
      ],
      "purl": "pkg:cargo/tinyvec_macros@0.1.1",
      "externalReferences": [
        {
          "type": "vcs",
          "url": "https://github.com/Soveu/tinyvec_macros"
        }
      ]
    },
    {
      "type": "library",
      "bom-ref": "registry+https://github.com/rust-lang/crates.io-index#toml@0.8.23",
      "name": "toml",
      "version": "0.8.23",
      "description": "A native Rust encoder and decoder of TOML-formatted files and streams. Provides implementations of the standard Serialize/Deserialize traits for TOML data to facilitate deserializing and serializing Rust structures. ",
      "scope": "required",
      "hashes": [
        {
          "alg": "SHA-256",
          "content": "dc1beb996b9d83529a9e75c17a1686767d148d70663143c7854d8b4a09ced362"
        }
      ],
      "licenses": [
        {
          "expression": "MIT OR Apache-2.0"
        }
      ],
      "purl": "pkg:cargo/toml@0.8.23",
      "externalReferences": [
        {
          "type": "vcs",
          "url": "https://github.com/toml-rs/toml"
        }
      ]
    },
    {
      "type": "library",
      "bom-ref": "registry+https://github.com/rust-lang/crates.io-index#toml_datetime@0.6.11",
      "name": "toml_datetime",
      "version": "0.6.11",
      "description": "A TOML-compatible datetime type",
      "scope": "required",
      "hashes": [
        {
          "alg": "SHA-256",
          "content": "22cddaf88f4fbc13c51aebbf5f8eceb5c7c5a9da2ac40a13519eb5b0a0e8f11c"
        }
      ],
      "licenses": [
        {
          "expression": "MIT OR Apache-2.0"
        }
      ],
      "purl": "pkg:cargo/toml_datetime@0.6.11",
      "externalReferences": [
        {
          "type": "vcs",
          "url": "https://github.com/toml-rs/toml"
        }
      ]
    },
    {
      "type": "library",
      "bom-ref": "registry+https://github.com/rust-lang/crates.io-index#toml_edit@0.22.27",
      "name": "toml_edit",
      "version": "0.22.27",
      "description": "Yet another format-preserving TOML parser.",
      "scope": "required",
      "hashes": [
        {
          "alg": "SHA-256",
          "content": "41fe8c660ae4257887cf66394862d21dbca4a6ddd26f04a3560410406a2f819a"
        }
      ],
      "licenses": [
        {
          "expression": "MIT OR Apache-2.0"
        }
      ],
      "purl": "pkg:cargo/toml_edit@0.22.27",
      "externalReferences": [
        {
          "type": "vcs",
          "url": "https://github.com/toml-rs/toml"
        }
      ]
    },
    {
      "type": "library",
      "bom-ref": "registry+https://github.com/rust-lang/crates.io-index#toml_write@0.1.2",
      "name": "toml_write",
      "version": "0.1.2",
      "description": "A low-level interface for writing out TOML ",
      "scope": "required",
      "hashes": [
        {
          "alg": "SHA-256",
          "content": "5d99f8c9a7727884afe522e9bd5edbfc91a3312b36a77b5fb8926e4c31a41801"
        }
      ],
      "licenses": [
        {
          "expression": "MIT OR Apache-2.0"
        }
      ],
      "purl": "pkg:cargo/toml_write@0.1.2",
      "externalReferences": [
        {
          "type": "vcs",
          "url": "https://github.com/toml-rs/toml"
        }
      ]
    },
    {
      "type": "library",
      "bom-ref": "registry+https://github.com/rust-lang/crates.io-index#tracing-core@0.1.34",
      "author": "Tokio Contributors <team@tokio.rs>",
      "name": "tracing-core",
      "version": "0.1.34",
      "description": "Core primitives for application-level tracing. ",
      "scope": "required",
      "hashes": [
        {
          "alg": "SHA-256",
          "content": "b9d12581f227e93f094d3af2ae690a574abb8a2b9b7a96e7cfe9647b2b617678"
        }
      ],
      "licenses": [
        {
          "expression": "MIT"
        }
      ],
      "purl": "pkg:cargo/tracing-core@0.1.34",
      "externalReferences": [
        {
          "type": "website",
          "url": "https://tokio.rs"
        },
        {
          "type": "vcs",
          "url": "https://github.com/tokio-rs/tracing"
        }
      ]
    },
    {
      "type": "library",
      "bom-ref": "registry+https://github.com/rust-lang/crates.io-index#tracing@0.1.41",
      "author": "Eliza Weisman <eliza@buoyant.io>, Tokio Contributors <team@tokio.rs>",
      "name": "tracing",
      "version": "0.1.41",
      "description": "Application-level tracing for Rust. ",
      "scope": "required",
      "hashes": [
        {
          "alg": "SHA-256",
          "content": "784e0ac535deb450455cbfa28a6f0df145ea1bb7ae51b821cf5e7927fdcfbdd0"
        }
      ],
      "licenses": [
        {
          "expression": "MIT"
        }
      ],
      "purl": "pkg:cargo/tracing@0.1.41",
      "externalReferences": [
        {
          "type": "website",
          "url": "https://tokio.rs"
        },
        {
          "type": "vcs",
          "url": "https://github.com/tokio-rs/tracing"
        }
      ]
    },
    {
      "type": "library",
      "bom-ref": "registry+https://github.com/rust-lang/crates.io-index#ttf-parser@0.20.0",
      "author": "Yevhenii Reizner <razrfalcon@gmail.com>",
      "name": "ttf-parser",
      "version": "0.20.0",
      "description": "A high-level, safe, zero-allocation TrueType font parser.",
      "scope": "required",
      "hashes": [
        {
          "alg": "SHA-256",
          "content": "17f77d76d837a7830fe1d4f12b7b4ba4192c1888001c7164257e4bc6d21d96b4"
        }
      ],
      "licenses": [
        {
          "expression": "MIT OR Apache-2.0"
        }
      ],
      "purl": "pkg:cargo/ttf-parser@0.20.0",
      "externalReferences": [
        {
          "type": "documentation",
          "url": "https://docs.rs/ttf-parser/"
        },
        {
          "type": "vcs",
          "url": "https://github.com/RazrFalcon/ttf-parser"
        }
      ]
    },
    {
      "type": "library",
      "bom-ref": "registry+https://github.com/rust-lang/crates.io-index#ttf-parser@0.21.1",
      "author": "Yevhenii Reizner <razrfalcon@gmail.com>",
      "name": "ttf-parser",
      "version": "0.21.1",
      "description": "A high-level, safe, zero-allocation font parser for TrueType, OpenType, and AAT.",
      "scope": "required",
      "hashes": [
        {
          "alg": "SHA-256",
          "content": "2c591d83f69777866b9126b24c6dd9a18351f177e49d625920d19f989fd31cf8"
        }
      ],
      "licenses": [
        {
          "expression": "MIT OR Apache-2.0"
        }
      ],
      "purl": "pkg:cargo/ttf-parser@0.21.1",
      "externalReferences": [
        {
          "type": "documentation",
          "url": "https://docs.rs/ttf-parser/"
        },
        {
          "type": "vcs",
          "url": "https://github.com/RazrFalcon/ttf-parser"
        }
      ]
    },
    {
      "type": "library",
      "bom-ref": "registry+https://github.com/rust-lang/crates.io-index#ttf-parser@0.25.1",
      "author": "Caleb Maclennan <caleb@alerque.com>, Laurenz Stampfl <laurenz.stampfl@gmail.com>, Yevhenii Reizner <razrfalcon@gmail.com>, خالد حسني (Khaled Hosny) <khaled@aliftype.com>",
      "name": "ttf-parser",
      "version": "0.25.1",
      "description": "A high-level, safe, zero-allocation font parser for TrueType, OpenType, and AAT.",
      "scope": "required",
      "hashes": [
        {
          "alg": "SHA-256",
          "content": "d2df906b07856748fa3f6e0ad0cbaa047052d4a7dd609e231c4f72cee8c36f31"
        }
      ],
      "licenses": [
        {
          "expression": "MIT OR Apache-2.0"
        }
      ],
      "purl": "pkg:cargo/ttf-parser@0.25.1",
      "externalReferences": [
        {
          "type": "documentation",
          "url": "https://docs.rs/ttf-parser/"
        },
        {
          "type": "vcs",
          "url": "https://github.com/harfbuzz/ttf-parser"
        }
      ]
    },
    {
      "type": "library",
      "bom-ref": "registry+https://github.com/rust-lang/crates.io-index#unicode-bidi-mirroring@0.2.0",
      "author": "Yevhenii Reizner <razrfalcon@gmail.com>",
      "name": "unicode-bidi-mirroring",
      "version": "0.2.0",
      "description": "Unicode Bidi Mirroring property detection",
      "scope": "required",
      "hashes": [
        {
          "alg": "SHA-256",
          "content": "23cb788ffebc92c5948d0e997106233eeb1d8b9512f93f41651f52b6c5f5af86"
        }
      ],
      "licenses": [
        {
          "expression": "MIT OR Apache-2.0"
        }
      ],
      "purl": "pkg:cargo/unicode-bidi-mirroring@0.2.0",
      "externalReferences": [
        {
          "type": "documentation",
          "url": "https://docs.rs/unicode-bidi-mirroring/"
        },
        {
          "type": "vcs",
          "url": "https://github.com/RazrFalcon/unicode-bidi-mirroring"
        }
      ]
    },
    {
      "type": "library",
      "bom-ref": "registry+https://github.com/rust-lang/crates.io-index#unicode-bidi@0.3.18",
      "author": "The Servo Project Developers",
      "name": "unicode-bidi",
      "version": "0.3.18",
      "description": "Implementation of the Unicode Bidirectional Algorithm",
      "scope": "required",
      "hashes": [
        {
          "alg": "SHA-256",
          "content": "5c1cb5db39152898a79168971543b1cb5020dff7fe43c8dc468b0885f5e29df5"
        }
      ],
      "licenses": [
        {
          "expression": "MIT OR Apache-2.0"
        }
      ],
      "purl": "pkg:cargo/unicode-bidi@0.3.18",
      "externalReferences": [
        {
          "type": "documentation",
          "url": "https://docs.rs/unicode-bidi/"
        },
        {
          "type": "vcs",
          "url": "https://github.com/servo/unicode-bidi"
        }
      ]
    },
    {
      "type": "library",
      "bom-ref": "registry+https://github.com/rust-lang/crates.io-index#unicode-ccc@0.2.0",
      "author": "Yevhenii Reizner <razrfalcon@gmail.com>",
      "name": "unicode-ccc",
      "version": "0.2.0",
      "description": "Unicode Canonical Combining Class detection",
      "scope": "required",
      "hashes": [
        {
          "alg": "SHA-256",
          "content": "1df77b101bcc4ea3d78dafc5ad7e4f58ceffe0b2b16bf446aeb50b6cb4157656"
        }
      ],
      "licenses": [
        {
          "expression": "MIT OR Apache-2.0"
        }
      ],
      "purl": "pkg:cargo/unicode-ccc@0.2.0",
      "externalReferences": [
        {
          "type": "documentation",
          "url": "https://docs.rs/unicode-ccc/"
        },
        {
          "type": "vcs",
          "url": "https://github.com/RazrFalcon/unicode-ccc"
        }
      ]
    },
    {
      "type": "library",
      "bom-ref": "registry+https://github.com/rust-lang/crates.io-index#unicode-ident@1.0.18",
      "author": "David Tolnay <dtolnay@gmail.com>",
      "name": "unicode-ident",
      "version": "1.0.18",
      "description": "Determine whether characters have the XID_Start or XID_Continue properties according to Unicode Standard Annex #31",
      "scope": "required",
      "hashes": [
        {
          "alg": "SHA-256",
          "content": "5a5f39404a5da50712a4c1eecf25e90dd62b613502b7e925fd4e4d19b5c96512"
        }
      ],
      "licenses": [
        {
          "expression": "(MIT OR Apache-2.0) AND Unicode-3.0"
        }
      ],
      "purl": "pkg:cargo/unicode-ident@1.0.18",
      "externalReferences": [
        {
          "type": "documentation",
          "url": "https://docs.rs/unicode-ident"
        },
        {
          "type": "vcs",
          "url": "https://github.com/dtolnay/unicode-ident"
        }
      ]
    },
    {
      "type": "library",
      "bom-ref": "registry+https://github.com/rust-lang/crates.io-index#unicode-linebreak@0.1.5",
      "author": "Axel Forsman <axelsfor@gmail.com>",
      "name": "unicode-linebreak",
      "version": "0.1.5",
      "description": "Implementation of the Unicode Line Breaking Algorithm",
      "scope": "required",
      "hashes": [
        {
          "alg": "SHA-256",
          "content": "3b09c83c3c29d37506a3e260c08c03743a6bb66a9cd432c6934ab501a190571f"
        }
      ],
      "licenses": [
        {
          "expression": "Apache-2.0"
        }
      ],
      "purl": "pkg:cargo/unicode-linebreak@0.1.5",
      "externalReferences": [
        {
          "type": "website",
          "url": "https://github.com/axelf4/unicode-linebreak"
        },
        {
          "type": "vcs",
          "url": "https://github.com/axelf4/unicode-linebreak"
        }
      ]
    },
    {
      "type": "library",
      "bom-ref": "registry+https://github.com/rust-lang/crates.io-index#unicode-properties@0.1.3",
      "author": "Charles Lew <crlf0710@gmail.com>, Manish Goregaokar <manishsmail@gmail.com>",
      "name": "unicode-properties",
      "version": "0.1.3",
      "description": "Query character Unicode properties according to UAX #44 and UTR #51. ",
      "scope": "required",
      "hashes": [
        {
          "alg": "SHA-256",
          "content": "e70f2a8b45122e719eb623c01822704c4e0907e7e426a05927e1a1cfff5b75d0"
        }
      ],
      "licenses": [
        {
          "expression": "MIT OR Apache-2.0"
        }
      ],
      "purl": "pkg:cargo/unicode-properties@0.1.3",
      "externalReferences": [
        {
          "type": "documentation",
          "url": "https://docs.rs/unicode-properties"
        },
        {
          "type": "website",
          "url": "https://github.com/unicode-rs/unicode-properties"
        },
        {
          "type": "vcs",
          "url": "https://github.com/unicode-rs/unicode-properties"
        }
      ]
    },
    {
      "type": "library",
      "bom-ref": "registry+https://github.com/rust-lang/crates.io-index#unicode-script@0.5.7",
      "author": "Manish Goregaokar <manishsmail@gmail.com>",
      "name": "unicode-script",
      "version": "0.5.7",
      "description": "This crate exposes the Unicode `Script` and `Script_Extension` properties from [UAX #24](http://www.unicode.org/reports/tr24/) ",
      "scope": "required",
      "hashes": [
        {
          "alg": "SHA-256",
          "content": "9fb421b350c9aff471779e262955939f565ec18b86c15364e6bdf0d662ca7c1f"
        }
      ],
      "licenses": [
        {
          "expression": "MIT OR Apache-2.0"
        }
      ],
      "purl": "pkg:cargo/unicode-script@0.5.7",
      "externalReferences": [
        {
          "type": "documentation",
          "url": "https://docs.rs/unicode-script"
        },
        {
          "type": "website",
          "url": "https://github.com/unicode-rs/unicode-script"
        },
        {
          "type": "vcs",
          "url": "https://github.com/unicode-rs/unicode-script"
        }
      ]
    },
    {
      "type": "library",
      "bom-ref": "registry+https://github.com/rust-lang/crates.io-index#unicode-segmentation@1.12.0",
      "author": "kwantam <kwantam@gmail.com>, Manish Goregaokar <manishsmail@gmail.com>",
      "name": "unicode-segmentation",
      "version": "1.12.0",
      "description": "This crate provides Grapheme Cluster, Word and Sentence boundaries according to Unicode Standard Annex #29 rules. ",
      "scope": "required",
      "hashes": [
        {
          "alg": "SHA-256",
          "content": "f6ccf251212114b54433ec949fd6a7841275f9ada20dddd2f29e9ceea4501493"
        }
      ],
      "licenses": [
        {
          "expression": "MIT OR Apache-2.0"
        }
      ],
      "purl": "pkg:cargo/unicode-segmentation@1.12.0",
      "externalReferences": [
        {
          "type": "website",
          "url": "https://github.com/unicode-rs/unicode-segmentation"
        },
        {
          "type": "vcs",
          "url": "https://github.com/unicode-rs/unicode-segmentation"
        }
      ]
    },
    {
      "type": "library",
      "bom-ref": "registry+https://github.com/rust-lang/crates.io-index#unicode-width@0.2.1",
      "author": "kwantam <kwantam@gmail.com>, Manish Goregaokar <manishsmail@gmail.com>",
      "name": "unicode-width",
      "version": "0.2.1",
      "description": "Determine displayed width of `char` and `str` types according to Unicode Standard Annex #11 rules. ",
      "scope": "required",
      "hashes": [
        {
          "alg": "SHA-256",
          "content": "4a1a07cc7db3810833284e8d372ccdc6da29741639ecc70c9ec107df0fa6154c"
        }
      ],
      "licenses": [
        {
          "expression": "MIT OR Apache-2.0"
        }
      ],
      "purl": "pkg:cargo/unicode-width@0.2.1",
      "externalReferences": [
        {
          "type": "website",
          "url": "https://github.com/unicode-rs/unicode-width"
        },
        {
          "type": "vcs",
          "url": "https://github.com/unicode-rs/unicode-width"
        }
      ]
    },
    {
      "type": "library",
      "bom-ref": "registry+https://github.com/rust-lang/crates.io-index#utf8parse@0.2.2",
      "author": "Joe Wilm <joe@jwilm.com>, Christian Duerr <contact@christianduerr.com>",
      "name": "utf8parse",
      "version": "0.2.2",
      "description": "Table-driven UTF-8 parser",
      "scope": "required",
      "hashes": [
        {
          "alg": "SHA-256",
          "content": "06abde3611657adf66d383f00b093d7faecc7fa57071cce2578660c9f1010821"
        }
      ],
      "licenses": [
        {
          "expression": "Apache-2.0 OR MIT"
        }
      ],
      "purl": "pkg:cargo/utf8parse@0.2.2",
      "externalReferences": [
        {
          "type": "documentation",
          "url": "https://docs.rs/utf8parse/"
        },
        {
          "type": "vcs",
          "url": "https://github.com/alacritty/vte"
        }
      ]
    },
    {
      "type": "library",
      "bom-ref": "registry+https://github.com/rust-lang/crates.io-index#version_check@0.9.5",
      "author": "Sergio Benitez <sb@sergio.bz>",
      "name": "version_check",
      "version": "0.9.5",
      "description": "Tiny crate to check the version of the installed/running rustc.",
      "scope": "excluded",
      "hashes": [
        {
          "alg": "SHA-256",
          "content": "0b928f33d975fc6ad9f86c8f283853ad26bdd5b10b7f1542aa2fa15e2289105a"
        }
      ],
      "licenses": [
        {
          "expression": "MIT OR Apache-2.0"
        }
      ],
      "purl": "pkg:cargo/version_check@0.9.5",
      "externalReferences": [
        {
          "type": "documentation",
          "url": "https://docs.rs/version_check/"
        },
        {
          "type": "vcs",
          "url": "https://github.com/SergioBenitez/version_check"
        }
      ]
    },
    {
      "type": "library",
      "bom-ref": "registry+https://github.com/rust-lang/crates.io-index#wayland-backend@0.3.10",
      "author": "Elinor Berger <elinor@safaradeg.net>",
      "name": "wayland-backend",
      "version": "0.3.10",
      "description": "Low-level bindings to the Wayland protocol",
      "scope": "required",
      "hashes": [
        {
          "alg": "SHA-256",
          "content": "fe770181423e5fc79d3e2a7f4410b7799d5aab1de4372853de3c6aa13ca24121"
        }
      ],
      "licenses": [
        {
          "expression": "MIT"
        }
      ],
      "purl": "pkg:cargo/wayland-backend@0.3.10",
      "externalReferences": [
        {
          "type": "documentation",
          "url": "https://docs.rs/wayland-backend/"
        },
        {
          "type": "vcs",
          "url": "https://github.com/smithay/wayland-rs"
        }
      ]
    },
    {
      "type": "library",
      "bom-ref": "registry+https://github.com/rust-lang/crates.io-index#wayland-client@0.31.10",
      "author": "Elinor Berger <elinor@safaradeg.net>",
      "name": "wayland-client",
      "version": "0.31.10",
      "description": "Bindings to the standard C implementation of the wayland protocol, client side.",
      "scope": "required",
      "hashes": [
        {
          "alg": "SHA-256",
          "content": "978fa7c67b0847dbd6a9f350ca2569174974cd4082737054dbb7fbb79d7d9a61"
        }
      ],
      "licenses": [
        {
          "expression": "MIT"
        }
      ],
      "purl": "pkg:cargo/wayland-client@0.31.10",
      "externalReferences": [
        {
          "type": "documentation",
          "url": "https://docs.rs/wayland-client/"
        },
        {
          "type": "vcs",
          "url": "https://github.com/smithay/wayland-rs"
        }
      ]
    },
    {
      "type": "library",
      "bom-ref": "registry+https://github.com/rust-lang/crates.io-index#wayland-csd-frame@0.3.0",
      "author": "Kirill Chibisov <contact@kchibisov.com>",
      "name": "wayland-csd-frame",
      "version": "0.3.0",
      "description": "Common trait and types for wayland CSD interop",
      "scope": "required",
      "hashes": [
        {
          "alg": "SHA-256",
          "content": "625c5029dbd43d25e6aa9615e88b829a5cad13b2819c4ae129fdbb7c31ab4c7e"
        }
      ],
      "licenses": [
        {
          "expression": "MIT"
        }
      ],
      "purl": "pkg:cargo/wayland-csd-frame@0.3.0",
      "externalReferences": [
        {
          "type": "vcs",
          "url": "https://github.com/rust-windowing/wayland-csd-frame"
        }
      ]
    },
    {
      "type": "library",
      "bom-ref": "registry+https://github.com/rust-lang/crates.io-index#wayland-cursor@0.31.10",
      "author": "Elinor Berger <elinor@safaradeg.net>",
      "name": "wayland-cursor",
      "version": "0.31.10",
      "description": "Bindings to libwayland-cursor.",
      "scope": "required",
      "hashes": [
        {
          "alg": "SHA-256",
          "content": "a65317158dec28d00416cb16705934070aef4f8393353d41126c54264ae0f182"
        }
      ],
      "licenses": [
        {
          "expression": "MIT"
        }
      ],
      "purl": "pkg:cargo/wayland-cursor@0.31.10",
      "externalReferences": [
        {
          "type": "documentation",
          "url": "https://docs.rs/wayland-cursor/"
        },
        {
          "type": "vcs",
          "url": "https://github.com/smithay/wayland-rs"
        }
      ]
    },
    {
      "type": "library",
      "bom-ref": "registry+https://github.com/rust-lang/crates.io-index#wayland-protocols-plasma@0.3.8",
      "author": "Elinor Berger <elinor@safaradeg.net>",
      "name": "wayland-protocols-plasma",
      "version": "0.3.8",
      "description": "Generated API for the Plasma wayland protocol extensions",
      "scope": "required",
      "hashes": [
        {
          "alg": "SHA-256",
          "content": "4fd38cdad69b56ace413c6bcc1fbf5acc5e2ef4af9d5f8f1f9570c0c83eae175"
        }
      ],
      "licenses": [
        {
          "expression": "MIT"
        }
      ],
      "purl": "pkg:cargo/wayland-protocols-plasma@0.3.8",
      "externalReferences": [
        {
          "type": "documentation",
          "url": "https://docs.rs/wayland-protocols-plasma/"
        },
        {
          "type": "vcs",
          "url": "https://github.com/smithay/wayland-rs"
        }
      ]
    },
    {
      "type": "library",
      "bom-ref": "registry+https://github.com/rust-lang/crates.io-index#wayland-protocols-wlr@0.3.8",
      "author": "Elinor Berger <elinor@safaradeg.net>",
      "name": "wayland-protocols-wlr",
      "version": "0.3.8",
      "description": "Generated API for the WLR wayland protocol extensions",
      "scope": "required",
      "hashes": [
        {
          "alg": "SHA-256",
          "content": "1cb6cdc73399c0e06504c437fe3cf886f25568dd5454473d565085b36d6a8bbf"
        }
      ],
      "licenses": [
        {
          "expression": "MIT"
        }
      ],
      "purl": "pkg:cargo/wayland-protocols-wlr@0.3.8",
      "externalReferences": [
        {
          "type": "documentation",
          "url": "https://docs.rs/wayland-protocols-wlr/"
        },
        {
          "type": "vcs",
          "url": "https://github.com/smithay/wayland-rs"
        }
      ]
    },
    {
      "type": "library",
      "bom-ref": "registry+https://github.com/rust-lang/crates.io-index#wayland-protocols@0.32.8",
      "author": "Elinor Berger <elinor@safaradeg.net>",
      "name": "wayland-protocols",
      "version": "0.32.8",
      "description": "Generated API for the officials wayland protocol extensions",
      "scope": "required",
      "hashes": [
        {
          "alg": "SHA-256",
          "content": "779075454e1e9a521794fed15886323ea0feda3f8b0fc1390f5398141310422a"
        }
      ],
      "licenses": [
        {
          "expression": "MIT"
        }
      ],
      "purl": "pkg:cargo/wayland-protocols@0.32.8",
      "externalReferences": [
        {
          "type": "documentation",
          "url": "https://docs.rs/wayland-protocols/"
        },
        {
          "type": "vcs",
          "url": "https://github.com/smithay/wayland-rs"
        }
      ]
    },
    {
      "type": "library",
      "bom-ref": "registry+https://github.com/rust-lang/crates.io-index#wayland-scanner@0.31.6",
      "author": "Elinor Berger <elinor@safaradeg.net>",
      "name": "wayland-scanner",
      "version": "0.31.6",
      "description": "Wayland Scanner for generating rust APIs from XML wayland protocol files.",
      "scope": "required",
      "hashes": [
        {
          "alg": "SHA-256",
          "content": "896fdafd5d28145fce7958917d69f2fd44469b1d4e861cb5961bcbeebc6d1484"
        }
      ],
      "licenses": [
        {
          "expression": "MIT"
        }
      ],
      "purl": "pkg:cargo/wayland-scanner@0.31.6",
      "externalReferences": [
        {
          "type": "documentation",
          "url": "https://docs.rs/wayland-scanner/"
        },
        {
          "type": "vcs",
          "url": "https://github.com/smithay/wayland-rs"
        }
      ]
    },
    {
      "type": "library",
      "bom-ref": "registry+https://github.com/rust-lang/crates.io-index#wayland-sys@0.31.6",
      "author": "Elinor Berger <elinor@safaradeg.net>",
      "name": "wayland-sys",
      "version": "0.31.6",
      "description": "FFI bindings to the various libwayland-*.so libraries. You should only need this crate if you are working on custom wayland protocol extensions. Look at the crate wayland-client for usable bindings.",
      "scope": "required",
      "hashes": [
        {
          "alg": "SHA-256",
          "content": "dbcebb399c77d5aa9fa5db874806ee7b4eba4e73650948e8f93963f128896615"
        }
      ],
      "licenses": [
        {
          "expression": "MIT"
        }
      ],
      "purl": "pkg:cargo/wayland-sys@0.31.6",
      "externalReferences": [
        {
          "type": "documentation",
          "url": "https://docs.rs/wayland-sys/"
        },
        {
          "type": "vcs",
          "url": "https://github.com/smithay/wayland-rs"
        }
      ]
    },
    {
      "type": "library",
      "bom-ref": "registry+https://github.com/rust-lang/crates.io-index#wgpu-core-deps-windows-linux-android@25.0.0",
      "author": "gfx-rs developers",
      "name": "wgpu-core-deps-windows-linux-android",
      "version": "25.0.0",
      "description": "Feature unification helper crate for the Windows/Linux/Android platforms",
      "scope": "required",
      "hashes": [
        {
          "alg": "SHA-256",
          "content": "cba5fb5f7f9c98baa7c889d444f63ace25574833df56f5b817985f641af58e46"
        }
      ],
      "licenses": [
        {
          "expression": "MIT OR Apache-2.0"
        }
      ],
      "purl": "pkg:cargo/wgpu-core-deps-windows-linux-android@25.0.0",
      "externalReferences": [
        {
          "type": "website",
          "url": "https://wgpu.rs/"
        },
        {
          "type": "vcs",
          "url": "https://github.com/gfx-rs/wgpu"
        }
      ]
    },
    {
      "type": "library",
      "bom-ref": "registry+https://github.com/rust-lang/crates.io-index#wgpu-core@25.0.2",
      "author": "gfx-rs developers",
      "name": "wgpu-core",
      "version": "25.0.2",
      "description": "Core implementation logic of wgpu, the cross-platform, safe, pure-rust graphics API",
      "scope": "required",
      "hashes": [
        {
          "alg": "SHA-256",
          "content": "f7b882196f8368511d613c6aeec80655160db6646aebddf8328879a88d54e500"
        }
      ],
      "licenses": [
        {
          "expression": "MIT OR Apache-2.0"
        }
      ],
      "purl": "pkg:cargo/wgpu-core@25.0.2",
      "externalReferences": [
        {
          "type": "website",
          "url": "https://wgpu.rs/"
        },
        {
          "type": "vcs",
          "url": "https://github.com/gfx-rs/wgpu"
        }
      ]
    },
    {
      "type": "library",
      "bom-ref": "registry+https://github.com/rust-lang/crates.io-index#wgpu-hal@25.0.2",
      "author": "gfx-rs developers",
      "name": "wgpu-hal",
      "version": "25.0.2",
      "description": "Hardware abstraction layer for wgpu, the cross-platform, safe, pure-rust graphics API",
      "scope": "required",
      "hashes": [
        {
          "alg": "SHA-256",
          "content": "f968767fe4d3d33747bbd1473ccd55bf0f6451f55d733b5597e67b5deab4ad17"
        }
      ],
      "licenses": [
        {
          "expression": "MIT OR Apache-2.0"
        }
      ],
      "purl": "pkg:cargo/wgpu-hal@25.0.2",
      "externalReferences": [
        {
          "type": "website",
          "url": "https://wgpu.rs/"
        },
        {
          "type": "vcs",
          "url": "https://github.com/gfx-rs/wgpu"
        }
      ]
    },
    {
      "type": "library",
      "bom-ref": "registry+https://github.com/rust-lang/crates.io-index#wgpu-types@25.0.0",
      "author": "gfx-rs developers",
      "name": "wgpu-types",
      "version": "25.0.0",
      "description": "Common types and utilities for wgpu, the cross-platform, safe, pure-rust graphics API",
      "scope": "required",
      "hashes": [
        {
          "alg": "SHA-256",
          "content": "2aa49460c2a8ee8edba3fca54325540d904dd85b2e086ada762767e17d06e8bc"
        }
      ],
      "licenses": [
        {
          "expression": "MIT OR Apache-2.0"
        }
      ],
      "purl": "pkg:cargo/wgpu-types@25.0.0",
      "externalReferences": [
        {
          "type": "website",
          "url": "https://wgpu.rs/"
        },
        {
          "type": "vcs",
          "url": "https://github.com/gfx-rs/wgpu"
        }
      ]
    },
    {
      "type": "library",
      "bom-ref": "registry+https://github.com/rust-lang/crates.io-index#wgpu@25.0.2",
      "author": "gfx-rs developers",
      "name": "wgpu",
      "version": "25.0.2",
      "description": "Cross-platform, safe, pure-rust graphics API",
      "scope": "required",
      "hashes": [
        {
          "alg": "SHA-256",
          "content": "ec8fb398f119472be4d80bc3647339f56eb63b2a331f6a3d16e25d8144197dd9"
        }
      ],
      "licenses": [
        {
          "expression": "MIT OR Apache-2.0"
        }
      ],
      "purl": "pkg:cargo/wgpu@25.0.2",
      "externalReferences": [
        {
          "type": "website",
          "url": "https://wgpu.rs/"
        },
        {
          "type": "vcs",
          "url": "https://github.com/gfx-rs/wgpu"
        }
      ]
    },
    {
      "type": "library",
      "bom-ref": "registry+https://github.com/rust-lang/crates.io-index#winit@0.30.11",
      "author": "The winit contributors, Pierre Krieger <pierre.krieger1708@gmail.com>",
      "name": "winit",
      "version": "0.30.11",
      "description": "Cross-platform window creation library.",
      "scope": "required",
      "hashes": [
        {
          "alg": "SHA-256",
          "content": "a4409c10174df8779dc29a4788cac85ed84024ccbc1743b776b21a520ee1aaf4"
        }
      ],
      "licenses": [
        {
          "expression": "Apache-2.0"
        }
      ],
      "purl": "pkg:cargo/winit@0.30.11",
      "externalReferences": [
        {
          "type": "documentation",
          "url": "https://docs.rs/winit"
        },
        {
          "type": "vcs",
          "url": "https://github.com/rust-windowing/winit"
        }
      ]
    },
    {
      "type": "library",
      "bom-ref": "registry+https://github.com/rust-lang/crates.io-index#winnow@0.7.12",
      "name": "winnow",
      "version": "0.7.12",
      "description": "A byte-oriented, zero-copy, parser combinators library",
      "scope": "required",
      "hashes": [
        {
          "alg": "SHA-256",
          "content": "f3edebf492c8125044983378ecb5766203ad3b4c2f7a922bd7dd207f6d443e95"
        }
      ],
      "licenses": [
        {
          "expression": "MIT"
        }
      ],
      "purl": "pkg:cargo/winnow@0.7.12",
      "externalReferences": [
        {
          "type": "vcs",
          "url": "https://github.com/winnow-rs/winnow"
        }
      ]
    },
    {
      "type": "library",
      "bom-ref": "registry+https://github.com/rust-lang/crates.io-index#x11-dl@2.21.0",
      "author": "daggerbot <daggerbot@gmail.com>, Erle Pereira <erle@erlepereira.com>, AltF02 <contact@altf2.dev>",
      "name": "x11-dl",
      "version": "2.21.0",
      "description": "X11 library bindings for Rust",
      "scope": "required",
      "hashes": [
        {
          "alg": "SHA-256",
          "content": "38735924fedd5314a6e548792904ed8c6de6636285cb9fec04d5b1db85c1516f"
        }
      ],
      "licenses": [
        {
          "expression": "MIT"
        }
      ],
      "purl": "pkg:cargo/x11-dl@2.21.0",
      "externalReferences": [
        {
          "type": "documentation",
          "url": "https://docs.rs/x11-dl"
        },
        {
          "type": "vcs",
          "url": "https://github.com/AltF02/x11-rs.git"
        }
      ]
    },
    {
      "type": "library",
      "bom-ref": "registry+https://github.com/rust-lang/crates.io-index#x11rb-protocol@0.13.1",
      "author": "Uli Schlachter <psychon@znc.in>, Eduardo Sánchez Muñoz <eduardosm-dev@e64.io>, notgull <jtnunley01@gmail.com>",
      "name": "x11rb-protocol",
      "version": "0.13.1",
      "description": "Rust bindings to X11",
      "scope": "required",
      "hashes": [
        {
          "alg": "SHA-256",
          "content": "ec107c4503ea0b4a98ef47356329af139c0a4f7750e621cf2973cd3385ebcb3d"
        }
      ],
      "licenses": [
        {
          "expression": "MIT OR Apache-2.0"
        }
      ],
      "purl": "pkg:cargo/x11rb-protocol@0.13.1",
      "externalReferences": [
        {
          "type": "vcs",
          "url": "https://github.com/psychon/x11rb"
        }
      ]
    },
    {
      "type": "library",
      "bom-ref": "registry+https://github.com/rust-lang/crates.io-index#x11rb@0.13.1",
      "author": "Uli Schlachter <psychon@znc.in>, Eduardo Sánchez Muñoz <eduardosm-dev@e64.io>, notgull <jtnunley01@gmail.com>",
      "name": "x11rb",
      "version": "0.13.1",
      "description": "Rust bindings to X11",
      "scope": "required",
      "hashes": [
        {
          "alg": "SHA-256",
          "content": "5d91ffca73ee7f68ce055750bf9f6eca0780b8c85eff9bc046a3b0da41755e12"
        }
      ],
      "licenses": [
        {
          "expression": "MIT OR Apache-2.0"
        }
      ],
      "purl": "pkg:cargo/x11rb@0.13.1",
      "externalReferences": [
        {
          "type": "vcs",
          "url": "https://github.com/psychon/x11rb"
        }
      ]
    },
    {
      "type": "library",
      "bom-ref": "registry+https://github.com/rust-lang/crates.io-index#xcursor@0.3.10",
      "author": "Samuele Esposito",
      "name": "xcursor",
      "version": "0.3.10",
      "description": "A library for loading XCursor themes",
      "scope": "required",
      "hashes": [
        {
          "alg": "SHA-256",
          "content": "bec9e4a500ca8864c5b47b8b482a73d62e4237670e5b5f1d6b9e3cae50f28f2b"
        }
      ],
      "licenses": [
        {
          "expression": "MIT"
        }
      ],
      "purl": "pkg:cargo/xcursor@0.3.10",
      "externalReferences": [
        {
          "type": "documentation",
          "url": "https://docs.rs/xcursor"
        },
        {
          "type": "vcs",
          "url": "https://github.com/esposm03/xcursor-rs"
        }
      ]
    },
    {
      "type": "library",
      "bom-ref": "registry+https://github.com/rust-lang/crates.io-index#xkbcommon-dl@0.4.2",
      "author": "Francesca Frangipane <francesca@comfysoft.net>",
      "name": "xkbcommon-dl",
      "version": "0.4.2",
      "description": "Dynamically loaded xkbcommon and xkbcommon-x11 Rust bindings.",
      "scope": "required",
      "hashes": [
        {
          "alg": "SHA-256",
          "content": "d039de8032a9a8856a6be89cea3e5d12fdd82306ab7c94d74e6deab2460651c5"
        }
      ],
      "licenses": [
        {
          "expression": "MIT"
        }
      ],
      "purl": "pkg:cargo/xkbcommon-dl@0.4.2",
      "externalReferences": [
        {
          "type": "documentation",
          "url": "https://docs.rs/xkbcommon-dl/"
        },
        {
          "type": "vcs",
          "url": "https://github.com/rust-windowing/xkbcommon-dl"
        }
      ]
    },
    {
      "type": "library",
      "bom-ref": "registry+https://github.com/rust-lang/crates.io-index#xkeysym@0.2.1",
      "author": "John Nunley <jtnunley01@gmail.com>",
      "name": "xkeysym",
      "version": "0.2.1",
      "description": "A library for working with X11 keysyms",
      "scope": "required",
      "hashes": [
        {
          "alg": "SHA-256",
          "content": "b9cc00251562a284751c9973bace760d86c0276c471b4be569fe6b068ee97a56"
        }
      ],
      "licenses": [
        {
          "expression": "MIT OR Apache-2.0 OR Zlib"
        }
      ],
      "purl": "pkg:cargo/xkeysym@0.2.1",
      "externalReferences": [
        {
          "type": "vcs",
          "url": "https://github.com/notgull/xkeysym"
        }
      ]
    },
    {
      "type": "library",
      "bom-ref": "registry+https://github.com/rust-lang/crates.io-index#yazi@0.2.1",
      "author": "Chad Brokaw <cbrokaw@gmail.com>",
      "name": "yazi",
      "version": "0.2.1",
      "description": "DEFLATE/zlib compression and decompression.",
      "scope": "required",
      "hashes": [
        {
          "alg": "SHA-256",
          "content": "e01738255b5a16e78bbb83e7fbba0a1e7dd506905cfc53f4622d89015a03fbb5"
        }
      ],
      "licenses": [
        {
          "expression": "Apache-2.0 OR MIT"
        }
      ],
      "purl": "pkg:cargo/yazi@0.2.1",
      "externalReferences": [
        {
          "type": "website",
          "url": "https://github.com/dfrg/yazi"
        },
        {
          "type": "vcs",
          "url": "https://github.com/dfrg/yazi"
        }
      ]
    },
    {
      "type": "library",
      "bom-ref": "registry+https://github.com/rust-lang/crates.io-index#zeno@0.3.3",
      "author": "Chad Brokaw <cbrokaw@gmail.com>",
      "name": "zeno",
      "version": "0.3.3",
      "description": "High performance, low level 2D path rasterization.",
      "scope": "required",
      "hashes": [
        {
          "alg": "SHA-256",
          "content": "6df3dc4292935e51816d896edcd52aa30bc297907c26167fec31e2b0c6a32524"
        }
      ],
      "licenses": [
        {
          "expression": "Apache-2.0 OR MIT"
        }
      ],
      "purl": "pkg:cargo/zeno@0.3.3",
      "externalReferences": [
        {
          "type": "website",
          "url": "https://github.com/dfrg/zeno"
        },
        {
          "type": "vcs",
          "url": "https://github.com/dfrg/zeno"
        }
      ]
    },
    {
      "type": "library",
      "bom-ref": "registry+https://github.com/rust-lang/crates.io-index#zerocopy@0.8.26",
      "author": "Joshua Liebow-Feeser <joshlf@google.com>, Jack Wrenn <jswrenn@amazon.com>",
      "name": "zerocopy",
      "version": "0.8.26",
      "description": "Zerocopy makes zero-cost memory manipulation effortless. We write \"unsafe\" so you don't have to.",
      "scope": "required",
      "hashes": [
        {
          "alg": "SHA-256",
          "content": "1039dd0d3c310cf05de012d8a39ff557cb0d23087fd44cad61df08fc31907a2f"
        }
      ],
      "licenses": [
        {
          "expression": "BSD-2-Clause OR Apache-2.0 OR MIT"
        }
      ],
      "purl": "pkg:cargo/zerocopy@0.8.26",
      "externalReferences": [
        {
          "type": "vcs",
          "url": "https://github.com/google/zerocopy"
        }
      ]
    }
  ],
  "dependencies": [
    {
      "ref": "path+file:///app#needle-core@0.2.1",
      "dependsOn": [
        "registry+https://github.com/rust-lang/crates.io-index#bytemuck@1.23.1",
        "registry+https://github.com/rust-lang/crates.io-index#chrono@0.4.41",
<<<<<<< HEAD
        "registry+https://github.com/rust-lang/crates.io-index#dialog@0.3.0",
=======
>>>>>>> 7323eeb4
        "registry+https://github.com/rust-lang/crates.io-index#directories@6.0.0",
        "registry+https://github.com/rust-lang/crates.io-index#env_logger@0.11.8",
        "registry+https://github.com/rust-lang/crates.io-index#font-loader@0.11.0",
        "registry+https://github.com/rust-lang/crates.io-index#glyphon@0.9.0",
        "registry+https://github.com/rust-lang/crates.io-index#log@0.4.27",
        "registry+https://github.com/rust-lang/crates.io-index#pollster@0.4.0",
        "registry+https://github.com/rust-lang/crates.io-index#serde@1.0.219",
        "registry+https://github.com/rust-lang/crates.io-index#thiserror@2.0.12",
        "registry+https://github.com/rust-lang/crates.io-index#toml@0.8.23",
        "registry+https://github.com/rust-lang/crates.io-index#wgpu@25.0.2",
        "registry+https://github.com/rust-lang/crates.io-index#winit@0.30.11"
      ]
    },
    {
      "ref": "registry+https://github.com/rust-lang/crates.io-index#ab_glyph@0.2.31",
      "dependsOn": [
        "registry+https://github.com/rust-lang/crates.io-index#ab_glyph_rasterizer@0.1.9",
        "registry+https://github.com/rust-lang/crates.io-index#owned_ttf_parser@0.25.0"
      ]
    },
    {
      "ref": "registry+https://github.com/rust-lang/crates.io-index#ab_glyph_rasterizer@0.1.9",
      "dependsOn": []
    },
    {
      "ref": "registry+https://github.com/rust-lang/crates.io-index#ahash@0.8.12",
      "dependsOn": [
        "registry+https://github.com/rust-lang/crates.io-index#cfg-if@1.0.1",
        "registry+https://github.com/rust-lang/crates.io-index#getrandom@0.3.3",
        "registry+https://github.com/rust-lang/crates.io-index#once_cell@1.21.3",
        "registry+https://github.com/rust-lang/crates.io-index#version_check@0.9.5",
        "registry+https://github.com/rust-lang/crates.io-index#zerocopy@0.8.26"
      ]
    },
    {
      "ref": "registry+https://github.com/rust-lang/crates.io-index#aho-corasick@1.1.3",
      "dependsOn": [
        "registry+https://github.com/rust-lang/crates.io-index#memchr@2.7.5"
      ]
    },
    {
      "ref": "registry+https://github.com/rust-lang/crates.io-index#anstream@0.6.19",
      "dependsOn": [
        "registry+https://github.com/rust-lang/crates.io-index#anstyle@1.0.11",
        "registry+https://github.com/rust-lang/crates.io-index#anstyle-parse@0.2.7",
        "registry+https://github.com/rust-lang/crates.io-index#anstyle-query@1.1.3",
        "registry+https://github.com/rust-lang/crates.io-index#colorchoice@1.0.4",
        "registry+https://github.com/rust-lang/crates.io-index#is_terminal_polyfill@1.70.1",
        "registry+https://github.com/rust-lang/crates.io-index#utf8parse@0.2.2"
      ]
    },
    {
      "ref": "registry+https://github.com/rust-lang/crates.io-index#anstyle-parse@0.2.7",
      "dependsOn": [
        "registry+https://github.com/rust-lang/crates.io-index#utf8parse@0.2.2"
      ]
    },
    {
      "ref": "registry+https://github.com/rust-lang/crates.io-index#anstyle-query@1.1.3",
      "dependsOn": []
    },
    {
      "ref": "registry+https://github.com/rust-lang/crates.io-index#anstyle@1.0.11",
      "dependsOn": []
    },
    {
      "ref": "registry+https://github.com/rust-lang/crates.io-index#arrayref@0.3.9",
      "dependsOn": []
    },
    {
      "ref": "registry+https://github.com/rust-lang/crates.io-index#arrayvec@0.7.6",
      "dependsOn": []
    },
    {
      "ref": "registry+https://github.com/rust-lang/crates.io-index#as-raw-xcb-connection@1.0.1",
      "dependsOn": []
    },
    {
      "ref": "registry+https://github.com/rust-lang/crates.io-index#ash@0.38.0+1.3.281",
      "dependsOn": [
        "registry+https://github.com/rust-lang/crates.io-index#libloading@0.8.8"
      ]
    },
    {
      "ref": "registry+https://github.com/rust-lang/crates.io-index#autocfg@1.5.0",
      "dependsOn": []
    },
    {
      "ref": "registry+https://github.com/rust-lang/crates.io-index#bit-set@0.8.0",
      "dependsOn": [
        "registry+https://github.com/rust-lang/crates.io-index#bit-vec@0.8.0"
      ]
    },
    {
      "ref": "registry+https://github.com/rust-lang/crates.io-index#bit-vec@0.8.0",
      "dependsOn": []
    },
    {
      "ref": "registry+https://github.com/rust-lang/crates.io-index#bitflags@2.9.1",
      "dependsOn": [
        "registry+https://github.com/rust-lang/crates.io-index#serde@1.0.219"
      ]
    },
    {
      "ref": "registry+https://github.com/rust-lang/crates.io-index#bytemuck@1.23.1",
      "dependsOn": [
        "registry+https://github.com/rust-lang/crates.io-index#bytemuck_derive@1.10.0"
      ]
    },
    {
      "ref": "registry+https://github.com/rust-lang/crates.io-index#bytemuck_derive@1.10.0",
      "dependsOn": [
        "registry+https://github.com/rust-lang/crates.io-index#proc-macro2@1.0.95",
        "registry+https://github.com/rust-lang/crates.io-index#quote@1.0.40",
        "registry+https://github.com/rust-lang/crates.io-index#syn@2.0.104"
      ]
    },
    {
      "ref": "registry+https://github.com/rust-lang/crates.io-index#calloop-wayland-source@0.3.0",
      "dependsOn": [
        "registry+https://github.com/rust-lang/crates.io-index#calloop@0.13.0",
        "registry+https://github.com/rust-lang/crates.io-index#rustix@0.38.44",
        "registry+https://github.com/rust-lang/crates.io-index#wayland-backend@0.3.10",
        "registry+https://github.com/rust-lang/crates.io-index#wayland-client@0.31.10"
      ]
    },
    {
      "ref": "registry+https://github.com/rust-lang/crates.io-index#calloop@0.13.0",
      "dependsOn": [
        "registry+https://github.com/rust-lang/crates.io-index#bitflags@2.9.1",
        "registry+https://github.com/rust-lang/crates.io-index#log@0.4.27",
        "registry+https://github.com/rust-lang/crates.io-index#polling@3.9.0",
        "registry+https://github.com/rust-lang/crates.io-index#rustix@0.38.44",
        "registry+https://github.com/rust-lang/crates.io-index#slab@0.4.10",
        "registry+https://github.com/rust-lang/crates.io-index#thiserror@1.0.69"
      ]
    },
    {
      "ref": "registry+https://github.com/rust-lang/crates.io-index#cc@1.2.30",
      "dependsOn": [
        "registry+https://github.com/rust-lang/crates.io-index#jobserver@0.1.33",
        "registry+https://github.com/rust-lang/crates.io-index#libc@0.2.174",
        "registry+https://github.com/rust-lang/crates.io-index#shlex@1.3.0"
      ]
    },
    {
<<<<<<< HEAD
      "ref": "registry+https://github.com/rust-lang/crates.io-index#cfg-if@0.1.10",
      "dependsOn": []
    },
    {
=======
>>>>>>> 7323eeb4
      "ref": "registry+https://github.com/rust-lang/crates.io-index#cfg-if@1.0.1",
      "dependsOn": []
    },
    {
      "ref": "registry+https://github.com/rust-lang/crates.io-index#cfg_aliases@0.2.1",
      "dependsOn": []
    },
    {
      "ref": "registry+https://github.com/rust-lang/crates.io-index#chrono@0.4.41",
      "dependsOn": [
        "registry+https://github.com/rust-lang/crates.io-index#iana-time-zone@0.1.63",
        "registry+https://github.com/rust-lang/crates.io-index#num-traits@0.2.19"
      ]
    },
    {
      "ref": "registry+https://github.com/rust-lang/crates.io-index#cmake@0.1.54",
      "dependsOn": [
        "registry+https://github.com/rust-lang/crates.io-index#cc@1.2.30"
      ]
    },
    {
      "ref": "registry+https://github.com/rust-lang/crates.io-index#codespan-reporting@0.12.0",
      "dependsOn": [
        "registry+https://github.com/rust-lang/crates.io-index#serde@1.0.219",
        "registry+https://github.com/rust-lang/crates.io-index#termcolor@1.4.1",
        "registry+https://github.com/rust-lang/crates.io-index#unicode-width@0.2.1"
      ]
    },
    {
      "ref": "registry+https://github.com/rust-lang/crates.io-index#colorchoice@1.0.4",
      "dependsOn": []
    },
    {
      "ref": "registry+https://github.com/rust-lang/crates.io-index#cosmic-text@0.14.2",
      "dependsOn": [
        "registry+https://github.com/rust-lang/crates.io-index#bitflags@2.9.1",
        "registry+https://github.com/rust-lang/crates.io-index#fontdb@0.16.2",
        "registry+https://github.com/rust-lang/crates.io-index#log@0.4.27",
        "registry+https://github.com/rust-lang/crates.io-index#rangemap@1.5.1",
        "registry+https://github.com/rust-lang/crates.io-index#rustc-hash@1.1.0",
        "registry+https://github.com/rust-lang/crates.io-index#rustybuzz@0.14.1",
        "registry+https://github.com/rust-lang/crates.io-index#self_cell@1.2.0",
        "registry+https://github.com/rust-lang/crates.io-index#smol_str@0.2.2",
        "registry+https://github.com/rust-lang/crates.io-index#swash@0.2.5",
        "registry+https://github.com/rust-lang/crates.io-index#sys-locale@0.3.2",
        "registry+https://github.com/rust-lang/crates.io-index#ttf-parser@0.21.1",
        "registry+https://github.com/rust-lang/crates.io-index#unicode-bidi@0.3.18",
        "registry+https://github.com/rust-lang/crates.io-index#unicode-linebreak@0.1.5",
        "registry+https://github.com/rust-lang/crates.io-index#unicode-script@0.5.7",
        "registry+https://github.com/rust-lang/crates.io-index#unicode-segmentation@1.12.0"
      ]
    },
    {
      "ref": "registry+https://github.com/rust-lang/crates.io-index#cursor-icon@1.2.0",
      "dependsOn": []
    },
    {
      "ref": "registry+https://github.com/rust-lang/crates.io-index#dialog@0.3.0",
      "dependsOn": [
        "registry+https://github.com/rust-lang/crates.io-index#dirs@2.0.2",
        "registry+https://github.com/rust-lang/crates.io-index#rpassword@2.1.0"
      ]
    },
    {
      "ref": "registry+https://github.com/rust-lang/crates.io-index#directories@6.0.0",
      "dependsOn": [
        "registry+https://github.com/rust-lang/crates.io-index#dirs-sys@0.5.0"
      ]
    },
    {
      "ref": "registry+https://github.com/rust-lang/crates.io-index#dirs-sys@0.3.7",
      "dependsOn": [
        "registry+https://github.com/rust-lang/crates.io-index#libc@0.2.174"
      ]
    },
    {
      "ref": "registry+https://github.com/rust-lang/crates.io-index#dirs-sys@0.5.0",
      "dependsOn": [
        "registry+https://github.com/rust-lang/crates.io-index#libc@0.2.174",
        "registry+https://github.com/rust-lang/crates.io-index#option-ext@0.2.0"
      ]
    },
    {
      "ref": "registry+https://github.com/rust-lang/crates.io-index#dirs@2.0.2",
      "dependsOn": [
        "registry+https://github.com/rust-lang/crates.io-index#cfg-if@0.1.10",
        "registry+https://github.com/rust-lang/crates.io-index#dirs-sys@0.3.7"
      ]
    },
    {
      "ref": "registry+https://github.com/rust-lang/crates.io-index#dlib@0.5.2",
      "dependsOn": [
        "registry+https://github.com/rust-lang/crates.io-index#libloading@0.8.8"
      ]
    },
    {
      "ref": "registry+https://github.com/rust-lang/crates.io-index#document-features@0.2.11",
      "dependsOn": [
        "registry+https://github.com/rust-lang/crates.io-index#litrs@0.4.1"
      ]
    },
    {
      "ref": "registry+https://github.com/rust-lang/crates.io-index#downcast-rs@1.2.1",
      "dependsOn": []
    },
    {
      "ref": "registry+https://github.com/rust-lang/crates.io-index#dpi@0.1.2",
      "dependsOn": []
    },
    {
      "ref": "registry+https://github.com/rust-lang/crates.io-index#env_filter@0.1.3",
      "dependsOn": [
        "registry+https://github.com/rust-lang/crates.io-index#log@0.4.27",
        "registry+https://github.com/rust-lang/crates.io-index#regex@1.11.1"
      ]
    },
    {
      "ref": "registry+https://github.com/rust-lang/crates.io-index#env_logger@0.11.8",
      "dependsOn": [
        "registry+https://github.com/rust-lang/crates.io-index#anstream@0.6.19",
        "registry+https://github.com/rust-lang/crates.io-index#anstyle@1.0.11",
        "registry+https://github.com/rust-lang/crates.io-index#env_filter@0.1.3",
        "registry+https://github.com/rust-lang/crates.io-index#jiff@0.2.15",
        "registry+https://github.com/rust-lang/crates.io-index#log@0.4.27"
      ]
    },
    {
      "ref": "registry+https://github.com/rust-lang/crates.io-index#equivalent@1.0.2",
      "dependsOn": []
    },
    {
      "ref": "registry+https://github.com/rust-lang/crates.io-index#errno@0.3.13",
      "dependsOn": [
        "registry+https://github.com/rust-lang/crates.io-index#libc@0.2.174"
      ]
    },
    {
      "ref": "registry+https://github.com/rust-lang/crates.io-index#etagere@0.2.15",
      "dependsOn": [
        "registry+https://github.com/rust-lang/crates.io-index#euclid@0.22.11",
        "registry+https://github.com/rust-lang/crates.io-index#svg_fmt@0.4.5"
      ]
    },
    {
      "ref": "registry+https://github.com/rust-lang/crates.io-index#euclid@0.22.11",
      "dependsOn": [
        "registry+https://github.com/rust-lang/crates.io-index#num-traits@0.2.19"
      ]
    },
    {
      "ref": "registry+https://github.com/rust-lang/crates.io-index#expat-sys@2.1.6",
      "dependsOn": [
        "registry+https://github.com/rust-lang/crates.io-index#cmake@0.1.54",
        "registry+https://github.com/rust-lang/crates.io-index#pkg-config@0.3.32"
      ]
    },
    {
      "ref": "registry+https://github.com/rust-lang/crates.io-index#foldhash@0.1.5",
      "dependsOn": []
    },
    {
      "ref": "registry+https://github.com/rust-lang/crates.io-index#font-loader@0.11.0",
<<<<<<< HEAD
      "dependsOn": [
        "registry+https://github.com/rust-lang/crates.io-index#libc@0.2.174",
        "registry+https://github.com/rust-lang/crates.io-index#servo-fontconfig@0.5.1"
      ]
    },
    {
      "ref": "registry+https://github.com/rust-lang/crates.io-index#font-types@0.9.0",
      "dependsOn": [
        "registry+https://github.com/rust-lang/crates.io-index#bytemuck@1.23.1"
      ]
    },
    {
=======
      "dependsOn": [
        "registry+https://github.com/rust-lang/crates.io-index#libc@0.2.174",
        "registry+https://github.com/rust-lang/crates.io-index#servo-fontconfig@0.5.1"
      ]
    },
    {
      "ref": "registry+https://github.com/rust-lang/crates.io-index#font-types@0.9.0",
      "dependsOn": [
        "registry+https://github.com/rust-lang/crates.io-index#bytemuck@1.23.1"
      ]
    },
    {
>>>>>>> 7323eeb4
      "ref": "registry+https://github.com/rust-lang/crates.io-index#fontconfig-parser@0.5.8",
      "dependsOn": [
        "registry+https://github.com/rust-lang/crates.io-index#roxmltree@0.20.0"
      ]
    },
    {
      "ref": "registry+https://github.com/rust-lang/crates.io-index#fontdb@0.16.2",
      "dependsOn": [
        "registry+https://github.com/rust-lang/crates.io-index#fontconfig-parser@0.5.8",
        "registry+https://github.com/rust-lang/crates.io-index#log@0.4.27",
        "registry+https://github.com/rust-lang/crates.io-index#memmap2@0.9.7",
        "registry+https://github.com/rust-lang/crates.io-index#slotmap@1.0.7",
        "registry+https://github.com/rust-lang/crates.io-index#tinyvec@1.9.0",
        "registry+https://github.com/rust-lang/crates.io-index#ttf-parser@0.20.0"
      ]
    },
    {
      "ref": "registry+https://github.com/rust-lang/crates.io-index#freetype-sys@0.13.1",
<<<<<<< HEAD
      "dependsOn": [
        "registry+https://github.com/rust-lang/crates.io-index#cmake@0.1.54",
        "registry+https://github.com/rust-lang/crates.io-index#libc@0.2.174",
        "registry+https://github.com/rust-lang/crates.io-index#pkg-config@0.3.32"
      ]
    },
    {
      "ref": "registry+https://github.com/rust-lang/crates.io-index#getrandom@0.3.3",
      "dependsOn": [
=======
      "dependsOn": [
        "registry+https://github.com/rust-lang/crates.io-index#cmake@0.1.54",
        "registry+https://github.com/rust-lang/crates.io-index#libc@0.2.174",
        "registry+https://github.com/rust-lang/crates.io-index#pkg-config@0.3.32"
      ]
    },
    {
      "ref": "registry+https://github.com/rust-lang/crates.io-index#getrandom@0.3.3",
      "dependsOn": [
>>>>>>> 7323eeb4
        "registry+https://github.com/rust-lang/crates.io-index#cfg-if@1.0.1",
        "registry+https://github.com/rust-lang/crates.io-index#libc@0.2.174"
      ]
    },
    {
      "ref": "registry+https://github.com/rust-lang/crates.io-index#glow@0.16.0",
      "dependsOn": []
    },
    {
      "ref": "registry+https://github.com/rust-lang/crates.io-index#glyphon@0.9.0",
      "dependsOn": [
        "registry+https://github.com/rust-lang/crates.io-index#cosmic-text@0.14.2",
        "registry+https://github.com/rust-lang/crates.io-index#etagere@0.2.15",
        "registry+https://github.com/rust-lang/crates.io-index#lru@0.12.5",
        "registry+https://github.com/rust-lang/crates.io-index#rustc-hash@2.1.1",
        "registry+https://github.com/rust-lang/crates.io-index#wgpu@25.0.2"
      ]
    },
    {
      "ref": "registry+https://github.com/rust-lang/crates.io-index#gpu-alloc-types@0.3.0",
      "dependsOn": [
        "registry+https://github.com/rust-lang/crates.io-index#bitflags@2.9.1"
      ]
    },
    {
      "ref": "registry+https://github.com/rust-lang/crates.io-index#gpu-alloc@0.6.0",
      "dependsOn": [
        "registry+https://github.com/rust-lang/crates.io-index#bitflags@2.9.1",
        "registry+https://github.com/rust-lang/crates.io-index#gpu-alloc-types@0.3.0"
      ]
    },
    {
      "ref": "registry+https://github.com/rust-lang/crates.io-index#gpu-descriptor-types@0.2.0",
      "dependsOn": [
        "registry+https://github.com/rust-lang/crates.io-index#bitflags@2.9.1"
      ]
    },
    {
      "ref": "registry+https://github.com/rust-lang/crates.io-index#gpu-descriptor@0.3.2",
      "dependsOn": [
        "registry+https://github.com/rust-lang/crates.io-index#bitflags@2.9.1",
        "registry+https://github.com/rust-lang/crates.io-index#gpu-descriptor-types@0.2.0",
        "registry+https://github.com/rust-lang/crates.io-index#hashbrown@0.15.4"
      ]
    },
    {
      "ref": "registry+https://github.com/rust-lang/crates.io-index#half@2.6.0",
      "dependsOn": [
        "registry+https://github.com/rust-lang/crates.io-index#cfg-if@1.0.1",
        "registry+https://github.com/rust-lang/crates.io-index#num-traits@0.2.19"
      ]
    },
    {
      "ref": "registry+https://github.com/rust-lang/crates.io-index#hashbrown@0.15.4",
      "dependsOn": [
        "registry+https://github.com/rust-lang/crates.io-index#foldhash@0.1.5"
      ]
    },
    {
      "ref": "registry+https://github.com/rust-lang/crates.io-index#heck@0.5.0",
      "dependsOn": []
    },
    {
      "ref": "registry+https://github.com/rust-lang/crates.io-index#hexf-parse@0.2.1",
      "dependsOn": []
    },
    {
      "ref": "registry+https://github.com/rust-lang/crates.io-index#iana-time-zone@0.1.63",
      "dependsOn": []
    },
    {
      "ref": "registry+https://github.com/rust-lang/crates.io-index#indexmap@2.10.0",
      "dependsOn": [
        "registry+https://github.com/rust-lang/crates.io-index#equivalent@1.0.2",
        "registry+https://github.com/rust-lang/crates.io-index#hashbrown@0.15.4"
      ]
    },
    {
      "ref": "registry+https://github.com/rust-lang/crates.io-index#is_terminal_polyfill@1.70.1",
      "dependsOn": []
    },
    {
      "ref": "registry+https://github.com/rust-lang/crates.io-index#jiff@0.2.15",
      "dependsOn": [
        "registry+https://github.com/rust-lang/crates.io-index#log@0.4.27",
        "registry+https://github.com/rust-lang/crates.io-index#serde@1.0.219"
      ]
    },
    {
      "ref": "registry+https://github.com/rust-lang/crates.io-index#jobserver@0.1.33",
      "dependsOn": [
        "registry+https://github.com/rust-lang/crates.io-index#libc@0.2.174"
      ]
    },
    {
      "ref": "registry+https://github.com/rust-lang/crates.io-index#khronos-egl@6.0.0",
      "dependsOn": [
        "registry+https://github.com/rust-lang/crates.io-index#libc@0.2.174",
        "registry+https://github.com/rust-lang/crates.io-index#libloading@0.8.8",
        "registry+https://github.com/rust-lang/crates.io-index#pkg-config@0.3.32"
      ]
    },
    {
      "ref": "registry+https://github.com/rust-lang/crates.io-index#libc@0.2.174",
      "dependsOn": []
    },
    {
      "ref": "registry+https://github.com/rust-lang/crates.io-index#libloading@0.8.8",
      "dependsOn": [
        "registry+https://github.com/rust-lang/crates.io-index#cfg-if@1.0.1"
      ]
    },
    {
      "ref": "registry+https://github.com/rust-lang/crates.io-index#libm@0.2.15",
      "dependsOn": []
    },
    {
      "ref": "registry+https://github.com/rust-lang/crates.io-index#linux-raw-sys@0.4.15",
      "dependsOn": []
    },
    {
      "ref": "registry+https://github.com/rust-lang/crates.io-index#linux-raw-sys@0.9.4",
      "dependsOn": []
    },
    {
      "ref": "registry+https://github.com/rust-lang/crates.io-index#litrs@0.4.1",
      "dependsOn": []
    },
    {
      "ref": "registry+https://github.com/rust-lang/crates.io-index#lock_api@0.4.13",
      "dependsOn": [
        "registry+https://github.com/rust-lang/crates.io-index#autocfg@1.5.0",
        "registry+https://github.com/rust-lang/crates.io-index#scopeguard@1.2.0"
      ]
    },
    {
      "ref": "registry+https://github.com/rust-lang/crates.io-index#log@0.4.27",
      "dependsOn": []
    },
    {
      "ref": "registry+https://github.com/rust-lang/crates.io-index#lru@0.12.5",
      "dependsOn": []
    },
    {
      "ref": "registry+https://github.com/rust-lang/crates.io-index#memchr@2.7.5",
      "dependsOn": []
    },
    {
      "ref": "registry+https://github.com/rust-lang/crates.io-index#memmap2@0.9.7",
      "dependsOn": [
        "registry+https://github.com/rust-lang/crates.io-index#libc@0.2.174"
      ]
    },
    {
      "ref": "registry+https://github.com/rust-lang/crates.io-index#naga@25.0.1",
      "dependsOn": [
        "registry+https://github.com/rust-lang/crates.io-index#arrayvec@0.7.6",
        "registry+https://github.com/rust-lang/crates.io-index#bit-set@0.8.0",
        "registry+https://github.com/rust-lang/crates.io-index#bitflags@2.9.1",
        "registry+https://github.com/rust-lang/crates.io-index#cfg_aliases@0.2.1",
        "registry+https://github.com/rust-lang/crates.io-index#codespan-reporting@0.12.0",
        "registry+https://github.com/rust-lang/crates.io-index#half@2.6.0",
        "registry+https://github.com/rust-lang/crates.io-index#hashbrown@0.15.4",
        "registry+https://github.com/rust-lang/crates.io-index#hexf-parse@0.2.1",
        "registry+https://github.com/rust-lang/crates.io-index#indexmap@2.10.0",
        "registry+https://github.com/rust-lang/crates.io-index#log@0.4.27",
        "registry+https://github.com/rust-lang/crates.io-index#num-traits@0.2.19",
        "registry+https://github.com/rust-lang/crates.io-index#once_cell@1.21.3",
        "registry+https://github.com/rust-lang/crates.io-index#rustc-hash@1.1.0",
        "registry+https://github.com/rust-lang/crates.io-index#spirv@0.3.0+sdk-1.3.268.0",
        "registry+https://github.com/rust-lang/crates.io-index#strum@0.26.3",
        "registry+https://github.com/rust-lang/crates.io-index#thiserror@2.0.12",
        "registry+https://github.com/rust-lang/crates.io-index#unicode-ident@1.0.18"
      ]
    },
    {
      "ref": "registry+https://github.com/rust-lang/crates.io-index#num-traits@0.2.19",
      "dependsOn": [
        "registry+https://github.com/rust-lang/crates.io-index#autocfg@1.5.0",
        "registry+https://github.com/rust-lang/crates.io-index#libm@0.2.15"
      ]
    },
    {
      "ref": "registry+https://github.com/rust-lang/crates.io-index#once_cell@1.21.3",
      "dependsOn": []
    },
    {
      "ref": "registry+https://github.com/rust-lang/crates.io-index#option-ext@0.2.0",
      "dependsOn": []
    },
    {
      "ref": "registry+https://github.com/rust-lang/crates.io-index#ordered-float@4.6.0",
      "dependsOn": [
        "registry+https://github.com/rust-lang/crates.io-index#num-traits@0.2.19"
      ]
    },
    {
      "ref": "registry+https://github.com/rust-lang/crates.io-index#owned_ttf_parser@0.25.0",
      "dependsOn": [
        "registry+https://github.com/rust-lang/crates.io-index#ttf-parser@0.25.1"
      ]
    },
    {
      "ref": "registry+https://github.com/rust-lang/crates.io-index#parking_lot@0.12.4",
      "dependsOn": [
        "registry+https://github.com/rust-lang/crates.io-index#lock_api@0.4.13",
        "registry+https://github.com/rust-lang/crates.io-index#parking_lot_core@0.9.11"
      ]
    },
    {
      "ref": "registry+https://github.com/rust-lang/crates.io-index#parking_lot_core@0.9.11",
      "dependsOn": [
        "registry+https://github.com/rust-lang/crates.io-index#cfg-if@1.0.1",
        "registry+https://github.com/rust-lang/crates.io-index#libc@0.2.174",
        "registry+https://github.com/rust-lang/crates.io-index#smallvec@1.15.1"
      ]
    },
    {
      "ref": "registry+https://github.com/rust-lang/crates.io-index#percent-encoding@2.3.1",
      "dependsOn": []
    },
    {
      "ref": "registry+https://github.com/rust-lang/crates.io-index#pin-project-lite@0.2.16",
      "dependsOn": []
    },
    {
      "ref": "registry+https://github.com/rust-lang/crates.io-index#pkg-config@0.3.32",
      "dependsOn": []
    },
    {
      "ref": "registry+https://github.com/rust-lang/crates.io-index#polling@3.9.0",
      "dependsOn": [
        "registry+https://github.com/rust-lang/crates.io-index#cfg-if@1.0.1",
        "registry+https://github.com/rust-lang/crates.io-index#rustix@1.0.8"
      ]
    },
    {
      "ref": "registry+https://github.com/rust-lang/crates.io-index#pollster@0.4.0",
      "dependsOn": []
    },
    {
      "ref": "registry+https://github.com/rust-lang/crates.io-index#proc-macro2@1.0.95",
      "dependsOn": [
        "registry+https://github.com/rust-lang/crates.io-index#unicode-ident@1.0.18"
      ]
    },
    {
      "ref": "registry+https://github.com/rust-lang/crates.io-index#profiling@1.0.17",
      "dependsOn": []
    },
    {
      "ref": "registry+https://github.com/rust-lang/crates.io-index#quick-xml@0.37.5",
      "dependsOn": [
        "registry+https://github.com/rust-lang/crates.io-index#memchr@2.7.5"
      ]
    },
    {
      "ref": "registry+https://github.com/rust-lang/crates.io-index#quote@1.0.40",
      "dependsOn": [
        "registry+https://github.com/rust-lang/crates.io-index#proc-macro2@1.0.95"
      ]
    },
    {
      "ref": "registry+https://github.com/rust-lang/crates.io-index#rangemap@1.5.1",
      "dependsOn": []
    },
    {
      "ref": "registry+https://github.com/rust-lang/crates.io-index#raw-window-handle@0.6.2",
      "dependsOn": []
    },
    {
      "ref": "registry+https://github.com/rust-lang/crates.io-index#read-fonts@0.29.3",
      "dependsOn": [
        "registry+https://github.com/rust-lang/crates.io-index#bytemuck@1.23.1",
        "registry+https://github.com/rust-lang/crates.io-index#font-types@0.9.0"
      ]
    },
    {
      "ref": "registry+https://github.com/rust-lang/crates.io-index#regex-automata@0.4.9",
      "dependsOn": [
        "registry+https://github.com/rust-lang/crates.io-index#aho-corasick@1.1.3",
        "registry+https://github.com/rust-lang/crates.io-index#memchr@2.7.5",
        "registry+https://github.com/rust-lang/crates.io-index#regex-syntax@0.8.5"
      ]
    },
    {
      "ref": "registry+https://github.com/rust-lang/crates.io-index#regex-syntax@0.8.5",
      "dependsOn": []
    },
    {
      "ref": "registry+https://github.com/rust-lang/crates.io-index#regex@1.11.1",
      "dependsOn": [
        "registry+https://github.com/rust-lang/crates.io-index#aho-corasick@1.1.3",
        "registry+https://github.com/rust-lang/crates.io-index#memchr@2.7.5",
        "registry+https://github.com/rust-lang/crates.io-index#regex-automata@0.4.9",
        "registry+https://github.com/rust-lang/crates.io-index#regex-syntax@0.8.5"
      ]
    },
    {
      "ref": "registry+https://github.com/rust-lang/crates.io-index#renderdoc-sys@1.1.0",
      "dependsOn": []
    },
    {
      "ref": "registry+https://github.com/rust-lang/crates.io-index#roxmltree@0.20.0",
      "dependsOn": []
    },
    {
      "ref": "registry+https://github.com/rust-lang/crates.io-index#rpassword@2.1.0",
      "dependsOn": [
        "registry+https://github.com/rust-lang/crates.io-index#libc@0.2.174"
      ]
    },
    {
      "ref": "registry+https://github.com/rust-lang/crates.io-index#rustc-hash@1.1.0",
      "dependsOn": []
    },
    {
      "ref": "registry+https://github.com/rust-lang/crates.io-index#rustc-hash@2.1.1",
      "dependsOn": []
    },
    {
      "ref": "registry+https://github.com/rust-lang/crates.io-index#rustix@0.38.44",
      "dependsOn": [
        "registry+https://github.com/rust-lang/crates.io-index#bitflags@2.9.1",
        "registry+https://github.com/rust-lang/crates.io-index#errno@0.3.13",
        "registry+https://github.com/rust-lang/crates.io-index#libc@0.2.174",
        "registry+https://github.com/rust-lang/crates.io-index#linux-raw-sys@0.4.15"
      ]
    },
    {
      "ref": "registry+https://github.com/rust-lang/crates.io-index#rustix@1.0.8",
      "dependsOn": [
        "registry+https://github.com/rust-lang/crates.io-index#bitflags@2.9.1",
        "registry+https://github.com/rust-lang/crates.io-index#errno@0.3.13",
        "registry+https://github.com/rust-lang/crates.io-index#libc@0.2.174",
        "registry+https://github.com/rust-lang/crates.io-index#linux-raw-sys@0.9.4"
      ]
    },
    {
      "ref": "registry+https://github.com/rust-lang/crates.io-index#rustversion@1.0.21",
      "dependsOn": []
    },
    {
      "ref": "registry+https://github.com/rust-lang/crates.io-index#rustybuzz@0.14.1",
      "dependsOn": [
        "registry+https://github.com/rust-lang/crates.io-index#bitflags@2.9.1",
        "registry+https://github.com/rust-lang/crates.io-index#bytemuck@1.23.1",
        "registry+https://github.com/rust-lang/crates.io-index#libm@0.2.15",
        "registry+https://github.com/rust-lang/crates.io-index#smallvec@1.15.1",
        "registry+https://github.com/rust-lang/crates.io-index#ttf-parser@0.21.1",
        "registry+https://github.com/rust-lang/crates.io-index#unicode-bidi-mirroring@0.2.0",
        "registry+https://github.com/rust-lang/crates.io-index#unicode-ccc@0.2.0",
        "registry+https://github.com/rust-lang/crates.io-index#unicode-properties@0.1.3",
        "registry+https://github.com/rust-lang/crates.io-index#unicode-script@0.5.7"
      ]
    },
    {
      "ref": "registry+https://github.com/rust-lang/crates.io-index#scoped-tls@1.0.1",
      "dependsOn": []
    },
    {
      "ref": "registry+https://github.com/rust-lang/crates.io-index#scopeguard@1.2.0",
      "dependsOn": []
    },
    {
      "ref": "registry+https://github.com/rust-lang/crates.io-index#sctk-adwaita@0.10.1",
      "dependsOn": [
        "registry+https://github.com/rust-lang/crates.io-index#ab_glyph@0.2.31",
        "registry+https://github.com/rust-lang/crates.io-index#log@0.4.27",
        "registry+https://github.com/rust-lang/crates.io-index#memmap2@0.9.7",
        "registry+https://github.com/rust-lang/crates.io-index#smithay-client-toolkit@0.19.2",
        "registry+https://github.com/rust-lang/crates.io-index#tiny-skia@0.11.4"
      ]
    },
    {
      "ref": "registry+https://github.com/rust-lang/crates.io-index#self_cell@1.2.0",
      "dependsOn": []
    },
    {
      "ref": "registry+https://github.com/rust-lang/crates.io-index#serde@1.0.219",
      "dependsOn": [
        "registry+https://github.com/rust-lang/crates.io-index#serde_derive@1.0.219"
      ]
    },
    {
      "ref": "registry+https://github.com/rust-lang/crates.io-index#serde_derive@1.0.219",
      "dependsOn": [
        "registry+https://github.com/rust-lang/crates.io-index#proc-macro2@1.0.95",
        "registry+https://github.com/rust-lang/crates.io-index#quote@1.0.40",
        "registry+https://github.com/rust-lang/crates.io-index#syn@2.0.104"
      ]
    },
    {
      "ref": "registry+https://github.com/rust-lang/crates.io-index#serde_spanned@0.6.9",
      "dependsOn": [
        "registry+https://github.com/rust-lang/crates.io-index#serde@1.0.219"
      ]
    },
    {
      "ref": "registry+https://github.com/rust-lang/crates.io-index#servo-fontconfig-sys@5.1.0",
      "dependsOn": [
        "registry+https://github.com/rust-lang/crates.io-index#expat-sys@2.1.6",
        "registry+https://github.com/rust-lang/crates.io-index#freetype-sys@0.13.1",
        "registry+https://github.com/rust-lang/crates.io-index#pkg-config@0.3.32"
      ]
    },
    {
      "ref": "registry+https://github.com/rust-lang/crates.io-index#servo-fontconfig@0.5.1",
      "dependsOn": [
        "registry+https://github.com/rust-lang/crates.io-index#libc@0.2.174",
        "registry+https://github.com/rust-lang/crates.io-index#servo-fontconfig-sys@5.1.0"
      ]
    },
    {
      "ref": "registry+https://github.com/rust-lang/crates.io-index#shlex@1.3.0",
      "dependsOn": []
    },
    {
      "ref": "registry+https://github.com/rust-lang/crates.io-index#skrifa@0.31.3",
      "dependsOn": [
        "registry+https://github.com/rust-lang/crates.io-index#bytemuck@1.23.1",
        "registry+https://github.com/rust-lang/crates.io-index#read-fonts@0.29.3"
      ]
    },
    {
      "ref": "registry+https://github.com/rust-lang/crates.io-index#slab@0.4.10",
      "dependsOn": []
    },
    {
      "ref": "registry+https://github.com/rust-lang/crates.io-index#slotmap@1.0.7",
      "dependsOn": [
        "registry+https://github.com/rust-lang/crates.io-index#version_check@0.9.5"
      ]
    },
    {
      "ref": "registry+https://github.com/rust-lang/crates.io-index#smallvec@1.15.1",
      "dependsOn": []
    },
    {
      "ref": "registry+https://github.com/rust-lang/crates.io-index#smithay-client-toolkit@0.19.2",
      "dependsOn": [
        "registry+https://github.com/rust-lang/crates.io-index#bitflags@2.9.1",
        "registry+https://github.com/rust-lang/crates.io-index#calloop@0.13.0",
        "registry+https://github.com/rust-lang/crates.io-index#calloop-wayland-source@0.3.0",
        "registry+https://github.com/rust-lang/crates.io-index#cursor-icon@1.2.0",
        "registry+https://github.com/rust-lang/crates.io-index#libc@0.2.174",
        "registry+https://github.com/rust-lang/crates.io-index#log@0.4.27",
        "registry+https://github.com/rust-lang/crates.io-index#memmap2@0.9.7",
        "registry+https://github.com/rust-lang/crates.io-index#rustix@0.38.44",
        "registry+https://github.com/rust-lang/crates.io-index#thiserror@1.0.69",
        "registry+https://github.com/rust-lang/crates.io-index#wayland-backend@0.3.10",
        "registry+https://github.com/rust-lang/crates.io-index#wayland-client@0.31.10",
        "registry+https://github.com/rust-lang/crates.io-index#wayland-csd-frame@0.3.0",
        "registry+https://github.com/rust-lang/crates.io-index#wayland-cursor@0.31.10",
        "registry+https://github.com/rust-lang/crates.io-index#wayland-protocols@0.32.8",
        "registry+https://github.com/rust-lang/crates.io-index#wayland-protocols-wlr@0.3.8",
        "registry+https://github.com/rust-lang/crates.io-index#wayland-scanner@0.31.6",
        "registry+https://github.com/rust-lang/crates.io-index#xkeysym@0.2.1"
      ]
    },
    {
      "ref": "registry+https://github.com/rust-lang/crates.io-index#smol_str@0.2.2",
      "dependsOn": [
        "registry+https://github.com/rust-lang/crates.io-index#serde@1.0.219"
      ]
    },
    {
      "ref": "registry+https://github.com/rust-lang/crates.io-index#spirv@0.3.0+sdk-1.3.268.0",
      "dependsOn": [
        "registry+https://github.com/rust-lang/crates.io-index#bitflags@2.9.1"
      ]
    },
    {
      "ref": "registry+https://github.com/rust-lang/crates.io-index#static_assertions@1.1.0",
      "dependsOn": []
    },
    {
      "ref": "registry+https://github.com/rust-lang/crates.io-index#strict-num@0.1.1",
      "dependsOn": []
    },
    {
      "ref": "registry+https://github.com/rust-lang/crates.io-index#strum@0.26.3",
      "dependsOn": [
        "registry+https://github.com/rust-lang/crates.io-index#strum_macros@0.26.4"
      ]
    },
    {
      "ref": "registry+https://github.com/rust-lang/crates.io-index#strum_macros@0.26.4",
      "dependsOn": [
        "registry+https://github.com/rust-lang/crates.io-index#heck@0.5.0",
        "registry+https://github.com/rust-lang/crates.io-index#proc-macro2@1.0.95",
        "registry+https://github.com/rust-lang/crates.io-index#quote@1.0.40",
        "registry+https://github.com/rust-lang/crates.io-index#rustversion@1.0.21",
        "registry+https://github.com/rust-lang/crates.io-index#syn@2.0.104"
      ]
    },
    {
      "ref": "registry+https://github.com/rust-lang/crates.io-index#svg_fmt@0.4.5",
      "dependsOn": []
    },
    {
      "ref": "registry+https://github.com/rust-lang/crates.io-index#swash@0.2.5",
      "dependsOn": [
        "registry+https://github.com/rust-lang/crates.io-index#skrifa@0.31.3",
        "registry+https://github.com/rust-lang/crates.io-index#yazi@0.2.1",
        "registry+https://github.com/rust-lang/crates.io-index#zeno@0.3.3"
      ]
    },
    {
      "ref": "registry+https://github.com/rust-lang/crates.io-index#syn@2.0.104",
      "dependsOn": [
        "registry+https://github.com/rust-lang/crates.io-index#proc-macro2@1.0.95",
        "registry+https://github.com/rust-lang/crates.io-index#quote@1.0.40",
        "registry+https://github.com/rust-lang/crates.io-index#unicode-ident@1.0.18"
      ]
    },
    {
      "ref": "registry+https://github.com/rust-lang/crates.io-index#sys-locale@0.3.2",
      "dependsOn": []
    },
    {
      "ref": "registry+https://github.com/rust-lang/crates.io-index#termcolor@1.4.1",
      "dependsOn": []
    },
    {
      "ref": "registry+https://github.com/rust-lang/crates.io-index#thiserror-impl@1.0.69",
      "dependsOn": [
        "registry+https://github.com/rust-lang/crates.io-index#proc-macro2@1.0.95",
        "registry+https://github.com/rust-lang/crates.io-index#quote@1.0.40",
        "registry+https://github.com/rust-lang/crates.io-index#syn@2.0.104"
      ]
    },
    {
      "ref": "registry+https://github.com/rust-lang/crates.io-index#thiserror-impl@2.0.12",
      "dependsOn": [
        "registry+https://github.com/rust-lang/crates.io-index#proc-macro2@1.0.95",
        "registry+https://github.com/rust-lang/crates.io-index#quote@1.0.40",
        "registry+https://github.com/rust-lang/crates.io-index#syn@2.0.104"
      ]
    },
    {
      "ref": "registry+https://github.com/rust-lang/crates.io-index#thiserror@1.0.69",
      "dependsOn": [
        "registry+https://github.com/rust-lang/crates.io-index#thiserror-impl@1.0.69"
      ]
    },
    {
      "ref": "registry+https://github.com/rust-lang/crates.io-index#thiserror@2.0.12",
      "dependsOn": [
        "registry+https://github.com/rust-lang/crates.io-index#thiserror-impl@2.0.12"
      ]
    },
    {
      "ref": "registry+https://github.com/rust-lang/crates.io-index#tiny-skia-path@0.11.4",
      "dependsOn": [
        "registry+https://github.com/rust-lang/crates.io-index#arrayref@0.3.9",
        "registry+https://github.com/rust-lang/crates.io-index#bytemuck@1.23.1",
        "registry+https://github.com/rust-lang/crates.io-index#strict-num@0.1.1"
      ]
    },
    {
      "ref": "registry+https://github.com/rust-lang/crates.io-index#tiny-skia@0.11.4",
      "dependsOn": [
        "registry+https://github.com/rust-lang/crates.io-index#arrayref@0.3.9",
        "registry+https://github.com/rust-lang/crates.io-index#arrayvec@0.7.6",
        "registry+https://github.com/rust-lang/crates.io-index#bytemuck@1.23.1",
        "registry+https://github.com/rust-lang/crates.io-index#cfg-if@1.0.1",
        "registry+https://github.com/rust-lang/crates.io-index#log@0.4.27",
        "registry+https://github.com/rust-lang/crates.io-index#tiny-skia-path@0.11.4"
      ]
    },
    {
      "ref": "registry+https://github.com/rust-lang/crates.io-index#tinyvec@1.9.0",
      "dependsOn": [
        "registry+https://github.com/rust-lang/crates.io-index#tinyvec_macros@0.1.1"
      ]
    },
    {
      "ref": "registry+https://github.com/rust-lang/crates.io-index#tinyvec_macros@0.1.1",
      "dependsOn": []
    },
    {
      "ref": "registry+https://github.com/rust-lang/crates.io-index#toml@0.8.23",
      "dependsOn": [
        "registry+https://github.com/rust-lang/crates.io-index#serde@1.0.219",
        "registry+https://github.com/rust-lang/crates.io-index#serde_spanned@0.6.9",
        "registry+https://github.com/rust-lang/crates.io-index#toml_datetime@0.6.11",
        "registry+https://github.com/rust-lang/crates.io-index#toml_edit@0.22.27"
      ]
    },
    {
      "ref": "registry+https://github.com/rust-lang/crates.io-index#toml_datetime@0.6.11",
      "dependsOn": [
        "registry+https://github.com/rust-lang/crates.io-index#serde@1.0.219"
      ]
    },
    {
      "ref": "registry+https://github.com/rust-lang/crates.io-index#toml_edit@0.22.27",
      "dependsOn": [
        "registry+https://github.com/rust-lang/crates.io-index#indexmap@2.10.0",
        "registry+https://github.com/rust-lang/crates.io-index#serde@1.0.219",
        "registry+https://github.com/rust-lang/crates.io-index#serde_spanned@0.6.9",
        "registry+https://github.com/rust-lang/crates.io-index#toml_datetime@0.6.11",
        "registry+https://github.com/rust-lang/crates.io-index#toml_write@0.1.2",
        "registry+https://github.com/rust-lang/crates.io-index#winnow@0.7.12"
      ]
    },
    {
      "ref": "registry+https://github.com/rust-lang/crates.io-index#toml_write@0.1.2",
      "dependsOn": []
    },
    {
      "ref": "registry+https://github.com/rust-lang/crates.io-index#tracing-core@0.1.34",
      "dependsOn": []
    },
    {
      "ref": "registry+https://github.com/rust-lang/crates.io-index#tracing@0.1.41",
      "dependsOn": [
        "registry+https://github.com/rust-lang/crates.io-index#pin-project-lite@0.2.16",
        "registry+https://github.com/rust-lang/crates.io-index#tracing-core@0.1.34"
      ]
    },
    {
      "ref": "registry+https://github.com/rust-lang/crates.io-index#ttf-parser@0.20.0",
      "dependsOn": []
    },
    {
      "ref": "registry+https://github.com/rust-lang/crates.io-index#ttf-parser@0.21.1",
      "dependsOn": []
    },
    {
      "ref": "registry+https://github.com/rust-lang/crates.io-index#ttf-parser@0.25.1",
      "dependsOn": []
    },
    {
      "ref": "registry+https://github.com/rust-lang/crates.io-index#unicode-bidi-mirroring@0.2.0",
      "dependsOn": []
    },
    {
      "ref": "registry+https://github.com/rust-lang/crates.io-index#unicode-bidi@0.3.18",
      "dependsOn": []
    },
    {
      "ref": "registry+https://github.com/rust-lang/crates.io-index#unicode-ccc@0.2.0",
      "dependsOn": []
    },
    {
      "ref": "registry+https://github.com/rust-lang/crates.io-index#unicode-ident@1.0.18",
      "dependsOn": []
    },
    {
      "ref": "registry+https://github.com/rust-lang/crates.io-index#unicode-linebreak@0.1.5",
      "dependsOn": []
    },
    {
      "ref": "registry+https://github.com/rust-lang/crates.io-index#unicode-properties@0.1.3",
      "dependsOn": []
    },
    {
      "ref": "registry+https://github.com/rust-lang/crates.io-index#unicode-script@0.5.7",
      "dependsOn": []
    },
    {
      "ref": "registry+https://github.com/rust-lang/crates.io-index#unicode-segmentation@1.12.0",
      "dependsOn": []
    },
    {
      "ref": "registry+https://github.com/rust-lang/crates.io-index#unicode-width@0.2.1",
      "dependsOn": []
    },
    {
      "ref": "registry+https://github.com/rust-lang/crates.io-index#utf8parse@0.2.2",
      "dependsOn": []
    },
    {
      "ref": "registry+https://github.com/rust-lang/crates.io-index#version_check@0.9.5",
      "dependsOn": []
    },
    {
      "ref": "registry+https://github.com/rust-lang/crates.io-index#wayland-backend@0.3.10",
      "dependsOn": [
        "registry+https://github.com/rust-lang/crates.io-index#cc@1.2.30",
        "registry+https://github.com/rust-lang/crates.io-index#downcast-rs@1.2.1",
        "registry+https://github.com/rust-lang/crates.io-index#rustix@0.38.44",
        "registry+https://github.com/rust-lang/crates.io-index#scoped-tls@1.0.1",
        "registry+https://github.com/rust-lang/crates.io-index#smallvec@1.15.1",
        "registry+https://github.com/rust-lang/crates.io-index#wayland-sys@0.31.6"
      ]
    },
    {
      "ref": "registry+https://github.com/rust-lang/crates.io-index#wayland-client@0.31.10",
      "dependsOn": [
        "registry+https://github.com/rust-lang/crates.io-index#bitflags@2.9.1",
        "registry+https://github.com/rust-lang/crates.io-index#rustix@0.38.44",
        "registry+https://github.com/rust-lang/crates.io-index#wayland-backend@0.3.10",
        "registry+https://github.com/rust-lang/crates.io-index#wayland-scanner@0.31.6"
      ]
    },
    {
      "ref": "registry+https://github.com/rust-lang/crates.io-index#wayland-csd-frame@0.3.0",
      "dependsOn": [
        "registry+https://github.com/rust-lang/crates.io-index#bitflags@2.9.1",
        "registry+https://github.com/rust-lang/crates.io-index#cursor-icon@1.2.0",
        "registry+https://github.com/rust-lang/crates.io-index#wayland-backend@0.3.10"
      ]
    },
    {
      "ref": "registry+https://github.com/rust-lang/crates.io-index#wayland-cursor@0.31.10",
      "dependsOn": [
        "registry+https://github.com/rust-lang/crates.io-index#rustix@0.38.44",
        "registry+https://github.com/rust-lang/crates.io-index#wayland-client@0.31.10",
        "registry+https://github.com/rust-lang/crates.io-index#xcursor@0.3.10"
      ]
    },
    {
      "ref": "registry+https://github.com/rust-lang/crates.io-index#wayland-protocols-plasma@0.3.8",
      "dependsOn": [
        "registry+https://github.com/rust-lang/crates.io-index#bitflags@2.9.1",
        "registry+https://github.com/rust-lang/crates.io-index#wayland-backend@0.3.10",
        "registry+https://github.com/rust-lang/crates.io-index#wayland-client@0.31.10",
        "registry+https://github.com/rust-lang/crates.io-index#wayland-protocols@0.32.8",
        "registry+https://github.com/rust-lang/crates.io-index#wayland-scanner@0.31.6"
      ]
    },
    {
      "ref": "registry+https://github.com/rust-lang/crates.io-index#wayland-protocols-wlr@0.3.8",
      "dependsOn": [
        "registry+https://github.com/rust-lang/crates.io-index#bitflags@2.9.1",
        "registry+https://github.com/rust-lang/crates.io-index#wayland-backend@0.3.10",
        "registry+https://github.com/rust-lang/crates.io-index#wayland-client@0.31.10",
        "registry+https://github.com/rust-lang/crates.io-index#wayland-protocols@0.32.8",
        "registry+https://github.com/rust-lang/crates.io-index#wayland-scanner@0.31.6"
      ]
    },
    {
      "ref": "registry+https://github.com/rust-lang/crates.io-index#wayland-protocols@0.32.8",
      "dependsOn": [
        "registry+https://github.com/rust-lang/crates.io-index#bitflags@2.9.1",
        "registry+https://github.com/rust-lang/crates.io-index#wayland-backend@0.3.10",
        "registry+https://github.com/rust-lang/crates.io-index#wayland-client@0.31.10",
        "registry+https://github.com/rust-lang/crates.io-index#wayland-scanner@0.31.6"
      ]
    },
    {
      "ref": "registry+https://github.com/rust-lang/crates.io-index#wayland-scanner@0.31.6",
      "dependsOn": [
        "registry+https://github.com/rust-lang/crates.io-index#proc-macro2@1.0.95",
        "registry+https://github.com/rust-lang/crates.io-index#quick-xml@0.37.5",
        "registry+https://github.com/rust-lang/crates.io-index#quote@1.0.40"
      ]
    },
    {
      "ref": "registry+https://github.com/rust-lang/crates.io-index#wayland-sys@0.31.6",
      "dependsOn": [
        "registry+https://github.com/rust-lang/crates.io-index#dlib@0.5.2",
        "registry+https://github.com/rust-lang/crates.io-index#log@0.4.27",
        "registry+https://github.com/rust-lang/crates.io-index#once_cell@1.21.3",
        "registry+https://github.com/rust-lang/crates.io-index#pkg-config@0.3.32"
      ]
    },
    {
      "ref": "registry+https://github.com/rust-lang/crates.io-index#wgpu-core-deps-windows-linux-android@25.0.0",
      "dependsOn": [
        "registry+https://github.com/rust-lang/crates.io-index#wgpu-hal@25.0.2"
      ]
    },
    {
      "ref": "registry+https://github.com/rust-lang/crates.io-index#wgpu-core@25.0.2",
      "dependsOn": [
        "registry+https://github.com/rust-lang/crates.io-index#arrayvec@0.7.6",
        "registry+https://github.com/rust-lang/crates.io-index#bit-set@0.8.0",
        "registry+https://github.com/rust-lang/crates.io-index#bit-vec@0.8.0",
        "registry+https://github.com/rust-lang/crates.io-index#bitflags@2.9.1",
        "registry+https://github.com/rust-lang/crates.io-index#cfg_aliases@0.2.1",
        "registry+https://github.com/rust-lang/crates.io-index#document-features@0.2.11",
        "registry+https://github.com/rust-lang/crates.io-index#hashbrown@0.15.4",
        "registry+https://github.com/rust-lang/crates.io-index#indexmap@2.10.0",
        "registry+https://github.com/rust-lang/crates.io-index#log@0.4.27",
        "registry+https://github.com/rust-lang/crates.io-index#naga@25.0.1",
        "registry+https://github.com/rust-lang/crates.io-index#once_cell@1.21.3",
        "registry+https://github.com/rust-lang/crates.io-index#parking_lot@0.12.4",
        "registry+https://github.com/rust-lang/crates.io-index#profiling@1.0.17",
        "registry+https://github.com/rust-lang/crates.io-index#raw-window-handle@0.6.2",
        "registry+https://github.com/rust-lang/crates.io-index#rustc-hash@1.1.0",
        "registry+https://github.com/rust-lang/crates.io-index#smallvec@1.15.1",
        "registry+https://github.com/rust-lang/crates.io-index#thiserror@2.0.12",
        "registry+https://github.com/rust-lang/crates.io-index#wgpu-core-deps-windows-linux-android@25.0.0",
        "registry+https://github.com/rust-lang/crates.io-index#wgpu-hal@25.0.2",
        "registry+https://github.com/rust-lang/crates.io-index#wgpu-types@25.0.0"
      ]
    },
    {
      "ref": "registry+https://github.com/rust-lang/crates.io-index#wgpu-hal@25.0.2",
      "dependsOn": [
        "registry+https://github.com/rust-lang/crates.io-index#arrayvec@0.7.6",
        "registry+https://github.com/rust-lang/crates.io-index#ash@0.38.0+1.3.281",
        "registry+https://github.com/rust-lang/crates.io-index#bitflags@2.9.1",
        "registry+https://github.com/rust-lang/crates.io-index#bytemuck@1.23.1",
        "registry+https://github.com/rust-lang/crates.io-index#cfg-if@1.0.1",
        "registry+https://github.com/rust-lang/crates.io-index#cfg_aliases@0.2.1",
        "registry+https://github.com/rust-lang/crates.io-index#glow@0.16.0",
        "registry+https://github.com/rust-lang/crates.io-index#gpu-alloc@0.6.0",
        "registry+https://github.com/rust-lang/crates.io-index#gpu-descriptor@0.3.2",
        "registry+https://github.com/rust-lang/crates.io-index#hashbrown@0.15.4",
        "registry+https://github.com/rust-lang/crates.io-index#khronos-egl@6.0.0",
        "registry+https://github.com/rust-lang/crates.io-index#libc@0.2.174",
        "registry+https://github.com/rust-lang/crates.io-index#libloading@0.8.8",
        "registry+https://github.com/rust-lang/crates.io-index#log@0.4.27",
        "registry+https://github.com/rust-lang/crates.io-index#naga@25.0.1",
        "registry+https://github.com/rust-lang/crates.io-index#ordered-float@4.6.0",
        "registry+https://github.com/rust-lang/crates.io-index#parking_lot@0.12.4",
        "registry+https://github.com/rust-lang/crates.io-index#profiling@1.0.17",
        "registry+https://github.com/rust-lang/crates.io-index#raw-window-handle@0.6.2",
        "registry+https://github.com/rust-lang/crates.io-index#renderdoc-sys@1.1.0",
        "registry+https://github.com/rust-lang/crates.io-index#smallvec@1.15.1",
        "registry+https://github.com/rust-lang/crates.io-index#thiserror@2.0.12",
        "registry+https://github.com/rust-lang/crates.io-index#wgpu-types@25.0.0"
      ]
    },
    {
      "ref": "registry+https://github.com/rust-lang/crates.io-index#wgpu-types@25.0.0",
      "dependsOn": [
        "registry+https://github.com/rust-lang/crates.io-index#bitflags@2.9.1",
        "registry+https://github.com/rust-lang/crates.io-index#bytemuck@1.23.1",
        "registry+https://github.com/rust-lang/crates.io-index#log@0.4.27",
        "registry+https://github.com/rust-lang/crates.io-index#thiserror@2.0.12"
      ]
    },
    {
      "ref": "registry+https://github.com/rust-lang/crates.io-index#wgpu@25.0.2",
      "dependsOn": [
        "registry+https://github.com/rust-lang/crates.io-index#arrayvec@0.7.6",
        "registry+https://github.com/rust-lang/crates.io-index#bitflags@2.9.1",
        "registry+https://github.com/rust-lang/crates.io-index#cfg_aliases@0.2.1",
        "registry+https://github.com/rust-lang/crates.io-index#document-features@0.2.11",
        "registry+https://github.com/rust-lang/crates.io-index#hashbrown@0.15.4",
        "registry+https://github.com/rust-lang/crates.io-index#log@0.4.27",
        "registry+https://github.com/rust-lang/crates.io-index#naga@25.0.1",
        "registry+https://github.com/rust-lang/crates.io-index#parking_lot@0.12.4",
        "registry+https://github.com/rust-lang/crates.io-index#profiling@1.0.17",
        "registry+https://github.com/rust-lang/crates.io-index#raw-window-handle@0.6.2",
        "registry+https://github.com/rust-lang/crates.io-index#smallvec@1.15.1",
        "registry+https://github.com/rust-lang/crates.io-index#static_assertions@1.1.0",
        "registry+https://github.com/rust-lang/crates.io-index#wgpu-core@25.0.2",
        "registry+https://github.com/rust-lang/crates.io-index#wgpu-hal@25.0.2",
        "registry+https://github.com/rust-lang/crates.io-index#wgpu-types@25.0.0"
      ]
    },
    {
      "ref": "registry+https://github.com/rust-lang/crates.io-index#winit@0.30.11",
      "dependsOn": [
        "registry+https://github.com/rust-lang/crates.io-index#ahash@0.8.12",
        "registry+https://github.com/rust-lang/crates.io-index#bitflags@2.9.1",
        "registry+https://github.com/rust-lang/crates.io-index#bytemuck@1.23.1",
        "registry+https://github.com/rust-lang/crates.io-index#calloop@0.13.0",
        "registry+https://github.com/rust-lang/crates.io-index#cfg_aliases@0.2.1",
        "registry+https://github.com/rust-lang/crates.io-index#cursor-icon@1.2.0",
        "registry+https://github.com/rust-lang/crates.io-index#dpi@0.1.2",
        "registry+https://github.com/rust-lang/crates.io-index#libc@0.2.174",
        "registry+https://github.com/rust-lang/crates.io-index#memmap2@0.9.7",
        "registry+https://github.com/rust-lang/crates.io-index#percent-encoding@2.3.1",
        "registry+https://github.com/rust-lang/crates.io-index#raw-window-handle@0.6.2",
        "registry+https://github.com/rust-lang/crates.io-index#rustix@0.38.44",
        "registry+https://github.com/rust-lang/crates.io-index#sctk-adwaita@0.10.1",
        "registry+https://github.com/rust-lang/crates.io-index#smithay-client-toolkit@0.19.2",
        "registry+https://github.com/rust-lang/crates.io-index#smol_str@0.2.2",
        "registry+https://github.com/rust-lang/crates.io-index#tracing@0.1.41",
        "registry+https://github.com/rust-lang/crates.io-index#wayland-backend@0.3.10",
        "registry+https://github.com/rust-lang/crates.io-index#wayland-client@0.31.10",
        "registry+https://github.com/rust-lang/crates.io-index#wayland-protocols@0.32.8",
        "registry+https://github.com/rust-lang/crates.io-index#wayland-protocols-plasma@0.3.8",
        "registry+https://github.com/rust-lang/crates.io-index#x11-dl@2.21.0",
        "registry+https://github.com/rust-lang/crates.io-index#x11rb@0.13.1",
        "registry+https://github.com/rust-lang/crates.io-index#xkbcommon-dl@0.4.2"
      ]
    },
    {
      "ref": "registry+https://github.com/rust-lang/crates.io-index#winnow@0.7.12",
      "dependsOn": [
        "registry+https://github.com/rust-lang/crates.io-index#memchr@2.7.5"
      ]
    },
    {
      "ref": "registry+https://github.com/rust-lang/crates.io-index#x11-dl@2.21.0",
      "dependsOn": [
        "registry+https://github.com/rust-lang/crates.io-index#libc@0.2.174",
        "registry+https://github.com/rust-lang/crates.io-index#once_cell@1.21.3",
        "registry+https://github.com/rust-lang/crates.io-index#pkg-config@0.3.32"
      ]
    },
    {
      "ref": "registry+https://github.com/rust-lang/crates.io-index#x11rb-protocol@0.13.1",
      "dependsOn": []
    },
    {
      "ref": "registry+https://github.com/rust-lang/crates.io-index#x11rb@0.13.1",
      "dependsOn": [
        "registry+https://github.com/rust-lang/crates.io-index#as-raw-xcb-connection@1.0.1",
        "registry+https://github.com/rust-lang/crates.io-index#libc@0.2.174",
        "registry+https://github.com/rust-lang/crates.io-index#libloading@0.8.8",
        "registry+https://github.com/rust-lang/crates.io-index#once_cell@1.21.3",
        "registry+https://github.com/rust-lang/crates.io-index#rustix@0.38.44",
        "registry+https://github.com/rust-lang/crates.io-index#x11rb-protocol@0.13.1"
      ]
    },
    {
      "ref": "registry+https://github.com/rust-lang/crates.io-index#xcursor@0.3.10",
      "dependsOn": []
    },
    {
      "ref": "registry+https://github.com/rust-lang/crates.io-index#xkbcommon-dl@0.4.2",
      "dependsOn": [
        "registry+https://github.com/rust-lang/crates.io-index#bitflags@2.9.1",
        "registry+https://github.com/rust-lang/crates.io-index#dlib@0.5.2",
        "registry+https://github.com/rust-lang/crates.io-index#log@0.4.27",
        "registry+https://github.com/rust-lang/crates.io-index#once_cell@1.21.3",
        "registry+https://github.com/rust-lang/crates.io-index#xkeysym@0.2.1"
      ]
    },
    {
      "ref": "registry+https://github.com/rust-lang/crates.io-index#xkeysym@0.2.1",
      "dependsOn": []
    },
    {
      "ref": "registry+https://github.com/rust-lang/crates.io-index#yazi@0.2.1",
      "dependsOn": []
    },
    {
      "ref": "registry+https://github.com/rust-lang/crates.io-index#zeno@0.3.3",
      "dependsOn": []
    },
    {
      "ref": "registry+https://github.com/rust-lang/crates.io-index#zerocopy@0.8.26",
      "dependsOn": []
    }
  ]
}<|MERGE_RESOLUTION|>--- conflicted
+++ resolved
@@ -2,15 +2,9 @@
   "bomFormat": "CycloneDX",
   "specVersion": "1.3",
   "version": 1,
-<<<<<<< HEAD
-  "serialNumber": "urn:uuid:ae9a0483-9ed1-44e0-9625-bdabe792a3f3",
+  "serialNumber": "urn:uuid:c80b19bc-e645-48c2-a3bb-630bf3e96b41",
   "metadata": {
-    "timestamp": "2025-07-22T14:07:22.229405583Z",
-=======
-  "serialNumber": "urn:uuid:7a7c6066-e8f9-4042-b141-fa68a547668d",
-  "metadata": {
-    "timestamp": "2025-07-27T05:43:55.182548978Z",
->>>>>>> 7323eeb4
+    "timestamp": "2025-07-27T06:10:48.325904459Z",
     "tools": [
       {
         "vendor": "CycloneDX",
@@ -135,141 +129,6 @@
     },
     {
       "type": "library",
-      "bom-ref": "registry+https://github.com/rust-lang/crates.io-index#aho-corasick@1.1.3",
-      "author": "Andrew Gallant <jamslam@gmail.com>",
-      "name": "aho-corasick",
-      "version": "1.1.3",
-      "description": "Fast multiple substring searching.",
-      "scope": "required",
-      "hashes": [
-        {
-          "alg": "SHA-256",
-          "content": "8e60d3430d3a69478ad0993f19238d2df97c507009a52b3c10addcd7f6bcb916"
-        }
-      ],
-      "licenses": [
-        {
-          "expression": "Unlicense OR MIT"
-        }
-      ],
-      "purl": "pkg:cargo/aho-corasick@1.1.3",
-      "externalReferences": [
-        {
-          "type": "website",
-          "url": "https://github.com/BurntSushi/aho-corasick"
-        },
-        {
-          "type": "vcs",
-          "url": "https://github.com/BurntSushi/aho-corasick"
-        }
-      ]
-    },
-    {
-      "type": "library",
-      "bom-ref": "registry+https://github.com/rust-lang/crates.io-index#anstream@0.6.19",
-      "name": "anstream",
-      "version": "0.6.19",
-      "description": "A simple cross platform library for writing colored text to a terminal.",
-      "scope": "required",
-      "hashes": [
-        {
-          "alg": "SHA-256",
-          "content": "301af1932e46185686725e0fad2f8f2aa7da69dd70bf6ecc44d6b703844a3933"
-        }
-      ],
-      "licenses": [
-        {
-          "expression": "MIT OR Apache-2.0"
-        }
-      ],
-      "purl": "pkg:cargo/anstream@0.6.19",
-      "externalReferences": [
-        {
-          "type": "vcs",
-          "url": "https://github.com/rust-cli/anstyle.git"
-        }
-      ]
-    },
-    {
-      "type": "library",
-      "bom-ref": "registry+https://github.com/rust-lang/crates.io-index#anstyle-parse@0.2.7",
-      "name": "anstyle-parse",
-      "version": "0.2.7",
-      "description": "Parse ANSI Style Escapes",
-      "scope": "required",
-      "hashes": [
-        {
-          "alg": "SHA-256",
-          "content": "4e7644824f0aa2c7b9384579234ef10eb7efb6a0deb83f9630a49594dd9c15c2"
-        }
-      ],
-      "licenses": [
-        {
-          "expression": "MIT OR Apache-2.0"
-        }
-      ],
-      "purl": "pkg:cargo/anstyle-parse@0.2.7",
-      "externalReferences": [
-        {
-          "type": "vcs",
-          "url": "https://github.com/rust-cli/anstyle.git"
-        }
-      ]
-    },
-    {
-      "type": "library",
-      "bom-ref": "registry+https://github.com/rust-lang/crates.io-index#anstyle-query@1.1.3",
-      "name": "anstyle-query",
-      "version": "1.1.3",
-      "description": "Look up colored console capabilities",
-      "scope": "required",
-      "hashes": [
-        {
-          "alg": "SHA-256",
-          "content": "6c8bdeb6047d8983be085bab0ba1472e6dc604e7041dbf6fcd5e71523014fae9"
-        }
-      ],
-      "licenses": [
-        {
-          "expression": "MIT OR Apache-2.0"
-        }
-      ],
-      "purl": "pkg:cargo/anstyle-query@1.1.3",
-      "externalReferences": [
-        {
-          "type": "vcs",
-          "url": "https://github.com/rust-cli/anstyle.git"
-        }
-      ]
-    },
-    {
-      "type": "library",
-      "bom-ref": "registry+https://github.com/rust-lang/crates.io-index#anstyle@1.0.11",
-      "name": "anstyle",
-      "version": "1.0.11",
-      "description": "ANSI text styling",
-      "scope": "required",
-      "hashes": [
-        {
-          "alg": "SHA-256",
-          "content": "862ed96ca487e809f1c8e5a8447f6ee2cf102f846893800b20cebdf541fc6bbd"
-        }
-      ],
-      "licenses": [
-        {
-          "expression": "MIT OR Apache-2.0"
-        }
-      ],
-      "purl": "pkg:cargo/anstyle@1.0.11",
-      "externalReferences": [
-        {
-          "type": "vcs",
-          "url": "https://github.com/rust-cli/anstyle.git"
-        }
-      ]
-    },
-    {
-      "type": "library",
       "bom-ref": "registry+https://github.com/rust-lang/crates.io-index#arrayref@0.3.9",
       "author": "David Roundy <roundyd@physics.oregonstate.edu>",
       "name": "arrayref",
@@ -668,43 +527,36 @@
     },
     {
       "type": "library",
-<<<<<<< HEAD
       "bom-ref": "registry+https://github.com/rust-lang/crates.io-index#cfg-if@0.1.10",
       "author": "Alex Crichton <alex@alexcrichton.com>",
       "name": "cfg-if",
       "version": "0.1.10",
-=======
-      "bom-ref": "registry+https://github.com/rust-lang/crates.io-index#cfg-if@1.0.1",
-      "author": "Alex Crichton <alex@alexcrichton.com>",
-      "name": "cfg-if",
-      "version": "1.0.1",
->>>>>>> 7323eeb4
       "description": "A macro to ergonomically define an item depending on a large number of #[cfg] parameters. Structured like an if-else chain, the first matching branch is the item that gets emitted. ",
       "scope": "required",
       "hashes": [
         {
           "alg": "SHA-256",
-<<<<<<< HEAD
           "content": "4785bdd1c96b2a846b2bd7cc02e86b6b3dbf14e7e53446c4f54c92a361040822"
-=======
-          "content": "9555578bc9e57714c812a1f84e4fc5b4d21fcb063490c624de019f7464c91268"
->>>>>>> 7323eeb4
-        }
-      ],
-      "licenses": [
-        {
-          "expression": "MIT OR Apache-2.0"
-        }
-      ],
-<<<<<<< HEAD
+        }
+      ],
+      "licenses": [
+        {
+          "expression": "MIT OR Apache-2.0"
+        }
+      ],
       "purl": "pkg:cargo/cfg-if@0.1.10",
-=======
-      "purl": "pkg:cargo/cfg-if@1.0.1",
->>>>>>> 7323eeb4
-      "externalReferences": [
-        {
-          "type": "vcs",
-          "url": "https://github.com/rust-lang/cfg-if"
+      "externalReferences": [
+        {
+          "type": "documentation",
+          "url": "https://docs.rs/cfg-if"
+        },
+        {
+          "type": "website",
+          "url": "https://github.com/alexcrichton/cfg-if"
+        },
+        {
+          "type": "vcs",
+          "url": "https://github.com/alexcrichton/cfg-if"
         }
       ]
     },
@@ -876,32 +728,6 @@
     },
     {
       "type": "library",
-      "bom-ref": "registry+https://github.com/rust-lang/crates.io-index#colorchoice@1.0.4",
-      "name": "colorchoice",
-      "version": "1.0.4",
-      "description": "Global override of color control",
-      "scope": "required",
-      "hashes": [
-        {
-          "alg": "SHA-256",
-          "content": "b05b61dc5112cbb17e4b6cd61790d9845d13888356391624cbe7e41efeac1e75"
-        }
-      ],
-      "licenses": [
-        {
-          "expression": "MIT OR Apache-2.0"
-        }
-      ],
-      "purl": "pkg:cargo/colorchoice@1.0.4",
-      "externalReferences": [
-        {
-          "type": "vcs",
-          "url": "https://github.com/rust-cli/anstyle.git"
-        }
-      ]
-    },
-    {
-      "type": "library",
       "bom-ref": "registry+https://github.com/rust-lang/crates.io-index#cosmic-text@0.14.2",
       "author": "Jeremy Soller <jeremy@system76.com>",
       "name": "cosmic-text",
@@ -1210,58 +1036,6 @@
     },
     {
       "type": "library",
-      "bom-ref": "registry+https://github.com/rust-lang/crates.io-index#env_filter@0.1.3",
-      "name": "env_filter",
-      "version": "0.1.3",
-      "description": "Filter log events using environment variables ",
-      "scope": "required",
-      "hashes": [
-        {
-          "alg": "SHA-256",
-          "content": "186e05a59d4c50738528153b83b0b0194d3a29507dfec16eccd4b342903397d0"
-        }
-      ],
-      "licenses": [
-        {
-          "expression": "MIT OR Apache-2.0"
-        }
-      ],
-      "purl": "pkg:cargo/env_filter@0.1.3",
-      "externalReferences": [
-        {
-          "type": "vcs",
-          "url": "https://github.com/rust-cli/env_logger"
-        }
-      ]
-    },
-    {
-      "type": "library",
-      "bom-ref": "registry+https://github.com/rust-lang/crates.io-index#env_logger@0.11.8",
-      "name": "env_logger",
-      "version": "0.11.8",
-      "description": "A logging implementation for `log` which is configured via an environment variable. ",
-      "scope": "required",
-      "hashes": [
-        {
-          "alg": "SHA-256",
-          "content": "13c863f0904021b108aa8b2f55046443e6b1ebde8fd4a15c399893aae4fa069f"
-        }
-      ],
-      "licenses": [
-        {
-          "expression": "MIT OR Apache-2.0"
-        }
-      ],
-      "purl": "pkg:cargo/env_logger@0.11.8",
-      "externalReferences": [
-        {
-          "type": "vcs",
-          "url": "https://github.com/rust-cli/env_logger"
-        }
-      ]
-    },
-    {
-      "type": "library",
       "bom-ref": "registry+https://github.com/rust-lang/crates.io-index#equivalent@1.0.2",
       "name": "equivalent",
       "version": "1.0.2",
@@ -2003,63 +1777,6 @@
         {
           "type": "vcs",
           "url": "https://github.com/indexmap-rs/indexmap"
-        }
-      ]
-    },
-    {
-      "type": "library",
-      "bom-ref": "registry+https://github.com/rust-lang/crates.io-index#is_terminal_polyfill@1.70.1",
-      "name": "is_terminal_polyfill",
-      "version": "1.70.1",
-      "description": "Polyfill for `is_terminal` stdlib feature for use with older MSRVs",
-      "scope": "required",
-      "hashes": [
-        {
-          "alg": "SHA-256",
-          "content": "7943c866cc5cd64cbc25b2e01621d07fa8eb2a1a23160ee81ce38704e97b8ecf"
-        }
-      ],
-      "licenses": [
-        {
-          "expression": "MIT OR Apache-2.0"
-        }
-      ],
-      "purl": "pkg:cargo/is_terminal_polyfill@1.70.1",
-      "externalReferences": [
-        {
-          "type": "vcs",
-          "url": "https://github.com/polyfill-rs/is_terminal_polyfill"
-        }
-      ]
-    },
-    {
-      "type": "library",
-      "bom-ref": "registry+https://github.com/rust-lang/crates.io-index#jiff@0.2.15",
-      "author": "Andrew Gallant <jamslam@gmail.com>",
-      "name": "jiff",
-      "version": "0.2.15",
-      "description": "A date-time library that encourages you to jump into the pit of success.  This library is heavily inspired by the Temporal project. ",
-      "scope": "required",
-      "hashes": [
-        {
-          "alg": "SHA-256",
-          "content": "be1f93b8b1eb69c77f24bbb0afdf66f54b632ee39af40ca21c4365a1d7347e49"
-        }
-      ],
-      "licenses": [
-        {
-          "expression": "Unlicense OR MIT"
-        }
-      ],
-      "purl": "pkg:cargo/jiff@0.2.15",
-      "externalReferences": [
-        {
-          "type": "documentation",
-          "url": "https://docs.rs/jiff"
-        },
-        {
-          "type": "vcs",
-          "url": "https://github.com/BurntSushi/jiff"
         }
       ]
     },
@@ -2819,33 +2536,6 @@
     },
     {
       "type": "library",
-      "bom-ref": "registry+https://github.com/rust-lang/crates.io-index#pollster@0.4.0",
-      "author": "Joshua Barretto <joshua.s.barretto@gmail.com>",
-      "name": "pollster",
-      "version": "0.4.0",
-      "description": "Synchronously block the thread until a future completes",
-      "scope": "required",
-      "hashes": [
-        {
-          "alg": "SHA-256",
-          "content": "2f3a9f18d041e6d0e102a0a46750538147e5e8992d3b4873aaafee2520b00ce3"
-        }
-      ],
-      "licenses": [
-        {
-          "expression": "Apache-2.0 OR MIT"
-        }
-      ],
-      "purl": "pkg:cargo/pollster@0.4.0",
-      "externalReferences": [
-        {
-          "type": "vcs",
-          "url": "https://github.com/zesterer/pollster"
-        }
-      ]
-    },
-    {
-      "type": "library",
       "bom-ref": "registry+https://github.com/rust-lang/crates.io-index#proc-macro2@1.0.95",
       "author": "David Tolnay <dtolnay@gmail.com>, Alex Crichton <alex@alexcrichton.com>",
       "name": "proc-macro2",
@@ -3061,103 +2751,6 @@
     },
     {
       "type": "library",
-      "bom-ref": "registry+https://github.com/rust-lang/crates.io-index#regex-automata@0.4.9",
-      "author": "The Rust Project Developers, Andrew Gallant <jamslam@gmail.com>",
-      "name": "regex-automata",
-      "version": "0.4.9",
-      "description": "Automata construction and matching using regular expressions.",
-      "scope": "required",
-      "hashes": [
-        {
-          "alg": "SHA-256",
-          "content": "809e8dc61f6de73b46c85f4c96486310fe304c434cfa43669d7b40f711150908"
-        }
-      ],
-      "licenses": [
-        {
-          "expression": "MIT OR Apache-2.0"
-        }
-      ],
-      "purl": "pkg:cargo/regex-automata@0.4.9",
-      "externalReferences": [
-        {
-          "type": "documentation",
-          "url": "https://docs.rs/regex-automata"
-        },
-        {
-          "type": "vcs",
-          "url": "https://github.com/rust-lang/regex/tree/master/regex-automata"
-        }
-      ]
-    },
-    {
-      "type": "library",
-      "bom-ref": "registry+https://github.com/rust-lang/crates.io-index#regex-syntax@0.8.5",
-      "author": "The Rust Project Developers, Andrew Gallant <jamslam@gmail.com>",
-      "name": "regex-syntax",
-      "version": "0.8.5",
-      "description": "A regular expression parser.",
-      "scope": "required",
-      "hashes": [
-        {
-          "alg": "SHA-256",
-          "content": "2b15c43186be67a4fd63bee50d0303afffcef381492ebe2c5d87f324e1b8815c"
-        }
-      ],
-      "licenses": [
-        {
-          "expression": "MIT OR Apache-2.0"
-        }
-      ],
-      "purl": "pkg:cargo/regex-syntax@0.8.5",
-      "externalReferences": [
-        {
-          "type": "documentation",
-          "url": "https://docs.rs/regex-syntax"
-        },
-        {
-          "type": "vcs",
-          "url": "https://github.com/rust-lang/regex/tree/master/regex-syntax"
-        }
-      ]
-    },
-    {
-      "type": "library",
-      "bom-ref": "registry+https://github.com/rust-lang/crates.io-index#regex@1.11.1",
-      "author": "The Rust Project Developers, Andrew Gallant <jamslam@gmail.com>",
-      "name": "regex",
-      "version": "1.11.1",
-      "description": "An implementation of regular expressions for Rust. This implementation uses finite automata and guarantees linear time matching on all inputs. ",
-      "scope": "required",
-      "hashes": [
-        {
-          "alg": "SHA-256",
-          "content": "b544ef1b4eac5dc2db33ea63606ae9ffcfac26c1416a2806ae0bf5f56b201191"
-        }
-      ],
-      "licenses": [
-        {
-          "expression": "MIT OR Apache-2.0"
-        }
-      ],
-      "purl": "pkg:cargo/regex@1.11.1",
-      "externalReferences": [
-        {
-          "type": "documentation",
-          "url": "https://docs.rs/regex"
-        },
-        {
-          "type": "website",
-          "url": "https://github.com/rust-lang/regex"
-        },
-        {
-          "type": "vcs",
-          "url": "https://github.com/rust-lang/regex"
-        }
-      ]
-    },
-    {
-      "type": "library",
       "bom-ref": "registry+https://github.com/rust-lang/crates.io-index#renderdoc-sys@1.1.0",
       "author": "Eyal Kalderon <ebkalderon@gmail.com>",
       "name": "renderdoc-sys",
@@ -3635,23 +3228,23 @@
     },
     {
       "type": "library",
-      "bom-ref": "registry+https://github.com/rust-lang/crates.io-index#serde_spanned@0.6.9",
+      "bom-ref": "registry+https://github.com/rust-lang/crates.io-index#serde_spanned@1.0.0",
       "name": "serde_spanned",
-      "version": "0.6.9",
+      "version": "1.0.0",
       "description": "Serde-compatible spanned Value",
       "scope": "required",
       "hashes": [
         {
           "alg": "SHA-256",
-          "content": "bf41e0cfaf7226dca15e8197172c295a782857fcb97fad1808a166870dee75a3"
-        }
-      ],
-      "licenses": [
-        {
-          "expression": "MIT OR Apache-2.0"
-        }
-      ],
-      "purl": "pkg:cargo/serde_spanned@0.6.9",
+          "content": "40734c41988f7306bb04f0ecf60ec0f3f1caa34290e4e8ea471dcd3346483b83"
+        }
+      ],
+      "licenses": [
+        {
+          "expression": "MIT OR Apache-2.0"
+        }
+      ],
+      "purl": "pkg:cargo/serde_spanned@1.0.0",
       "externalReferences": [
         {
           "type": "vcs",
@@ -4477,23 +4070,23 @@
     },
     {
       "type": "library",
-      "bom-ref": "registry+https://github.com/rust-lang/crates.io-index#toml@0.8.23",
+      "bom-ref": "registry+https://github.com/rust-lang/crates.io-index#toml@0.9.2",
       "name": "toml",
-      "version": "0.8.23",
+      "version": "0.9.2",
       "description": "A native Rust encoder and decoder of TOML-formatted files and streams. Provides implementations of the standard Serialize/Deserialize traits for TOML data to facilitate deserializing and serializing Rust structures. ",
       "scope": "required",
       "hashes": [
         {
           "alg": "SHA-256",
-          "content": "dc1beb996b9d83529a9e75c17a1686767d148d70663143c7854d8b4a09ced362"
-        }
-      ],
-      "licenses": [
-        {
-          "expression": "MIT OR Apache-2.0"
-        }
-      ],
-      "purl": "pkg:cargo/toml@0.8.23",
+          "content": "ed0aee96c12fa71097902e0bb061a5e1ebd766a6636bb605ba401c45c1650eac"
+        }
+      ],
+      "licenses": [
+        {
+          "expression": "MIT OR Apache-2.0"
+        }
+      ],
+      "purl": "pkg:cargo/toml@0.9.2",
       "externalReferences": [
         {
           "type": "vcs",
@@ -4503,23 +4096,23 @@
     },
     {
       "type": "library",
-      "bom-ref": "registry+https://github.com/rust-lang/crates.io-index#toml_datetime@0.6.11",
+      "bom-ref": "registry+https://github.com/rust-lang/crates.io-index#toml_datetime@0.7.0",
       "name": "toml_datetime",
-      "version": "0.6.11",
+      "version": "0.7.0",
       "description": "A TOML-compatible datetime type",
       "scope": "required",
       "hashes": [
         {
           "alg": "SHA-256",
-          "content": "22cddaf88f4fbc13c51aebbf5f8eceb5c7c5a9da2ac40a13519eb5b0a0e8f11c"
-        }
-      ],
-      "licenses": [
-        {
-          "expression": "MIT OR Apache-2.0"
-        }
-      ],
-      "purl": "pkg:cargo/toml_datetime@0.6.11",
+          "content": "bade1c3e902f58d73d3f294cd7f20391c1cb2fbcb643b73566bc773971df91e3"
+        }
+      ],
+      "licenses": [
+        {
+          "expression": "MIT OR Apache-2.0"
+        }
+      ],
+      "purl": "pkg:cargo/toml_datetime@0.7.0",
       "externalReferences": [
         {
           "type": "vcs",
@@ -4529,23 +4122,23 @@
     },
     {
       "type": "library",
-      "bom-ref": "registry+https://github.com/rust-lang/crates.io-index#toml_edit@0.22.27",
-      "name": "toml_edit",
-      "version": "0.22.27",
+      "bom-ref": "registry+https://github.com/rust-lang/crates.io-index#toml_parser@1.0.1",
+      "name": "toml_parser",
+      "version": "1.0.1",
       "description": "Yet another format-preserving TOML parser.",
       "scope": "required",
       "hashes": [
         {
           "alg": "SHA-256",
-          "content": "41fe8c660ae4257887cf66394862d21dbca4a6ddd26f04a3560410406a2f819a"
-        }
-      ],
-      "licenses": [
-        {
-          "expression": "MIT OR Apache-2.0"
-        }
-      ],
-      "purl": "pkg:cargo/toml_edit@0.22.27",
+          "content": "97200572db069e74c512a14117b296ba0a80a30123fbbb5aa1f4a348f639ca30"
+        }
+      ],
+      "licenses": [
+        {
+          "expression": "MIT OR Apache-2.0"
+        }
+      ],
+      "purl": "pkg:cargo/toml_parser@1.0.1",
       "externalReferences": [
         {
           "type": "vcs",
@@ -4555,23 +4148,23 @@
     },
     {
       "type": "library",
-      "bom-ref": "registry+https://github.com/rust-lang/crates.io-index#toml_write@0.1.2",
-      "name": "toml_write",
-      "version": "0.1.2",
+      "bom-ref": "registry+https://github.com/rust-lang/crates.io-index#toml_writer@1.0.2",
+      "name": "toml_writer",
+      "version": "1.0.2",
       "description": "A low-level interface for writing out TOML ",
       "scope": "required",
       "hashes": [
         {
           "alg": "SHA-256",
-          "content": "5d99f8c9a7727884afe522e9bd5edbfc91a3312b36a77b5fb8926e4c31a41801"
-        }
-      ],
-      "licenses": [
-        {
-          "expression": "MIT OR Apache-2.0"
-        }
-      ],
-      "purl": "pkg:cargo/toml_write@0.1.2",
+          "content": "fcc842091f2def52017664b53082ecbbeb5c7731092bad69d2c63050401dfd64"
+        }
+      ],
+      "licenses": [
+        {
+          "expression": "MIT OR Apache-2.0"
+        }
+      ],
+      "purl": "pkg:cargo/toml_writer@1.0.2",
       "externalReferences": [
         {
           "type": "vcs",
@@ -5018,37 +4611,6 @@
         {
           "type": "vcs",
           "url": "https://github.com/unicode-rs/unicode-width"
-        }
-      ]
-    },
-    {
-      "type": "library",
-      "bom-ref": "registry+https://github.com/rust-lang/crates.io-index#utf8parse@0.2.2",
-      "author": "Joe Wilm <joe@jwilm.com>, Christian Duerr <contact@christianduerr.com>",
-      "name": "utf8parse",
-      "version": "0.2.2",
-      "description": "Table-driven UTF-8 parser",
-      "scope": "required",
-      "hashes": [
-        {
-          "alg": "SHA-256",
-          "content": "06abde3611657adf66d383f00b093d7faecc7fa57071cce2578660c9f1010821"
-        }
-      ],
-      "licenses": [
-        {
-          "expression": "Apache-2.0 OR MIT"
-        }
-      ],
-      "purl": "pkg:cargo/utf8parse@0.2.2",
-      "externalReferences": [
-        {
-          "type": "documentation",
-          "url": "https://docs.rs/utf8parse/"
-        },
-        {
-          "type": "vcs",
-          "url": "https://github.com/alacritty/vte"
         }
       ]
     },
@@ -5840,19 +5402,13 @@
       "dependsOn": [
         "registry+https://github.com/rust-lang/crates.io-index#bytemuck@1.23.1",
         "registry+https://github.com/rust-lang/crates.io-index#chrono@0.4.41",
-<<<<<<< HEAD
         "registry+https://github.com/rust-lang/crates.io-index#dialog@0.3.0",
-=======
->>>>>>> 7323eeb4
         "registry+https://github.com/rust-lang/crates.io-index#directories@6.0.0",
-        "registry+https://github.com/rust-lang/crates.io-index#env_logger@0.11.8",
         "registry+https://github.com/rust-lang/crates.io-index#font-loader@0.11.0",
         "registry+https://github.com/rust-lang/crates.io-index#glyphon@0.9.0",
-        "registry+https://github.com/rust-lang/crates.io-index#log@0.4.27",
-        "registry+https://github.com/rust-lang/crates.io-index#pollster@0.4.0",
         "registry+https://github.com/rust-lang/crates.io-index#serde@1.0.219",
         "registry+https://github.com/rust-lang/crates.io-index#thiserror@2.0.12",
-        "registry+https://github.com/rust-lang/crates.io-index#toml@0.8.23",
+        "registry+https://github.com/rust-lang/crates.io-index#toml@0.9.2",
         "registry+https://github.com/rust-lang/crates.io-index#wgpu@25.0.2",
         "registry+https://github.com/rust-lang/crates.io-index#winit@0.30.11"
       ]
@@ -5877,37 +5433,6 @@
         "registry+https://github.com/rust-lang/crates.io-index#version_check@0.9.5",
         "registry+https://github.com/rust-lang/crates.io-index#zerocopy@0.8.26"
       ]
-    },
-    {
-      "ref": "registry+https://github.com/rust-lang/crates.io-index#aho-corasick@1.1.3",
-      "dependsOn": [
-        "registry+https://github.com/rust-lang/crates.io-index#memchr@2.7.5"
-      ]
-    },
-    {
-      "ref": "registry+https://github.com/rust-lang/crates.io-index#anstream@0.6.19",
-      "dependsOn": [
-        "registry+https://github.com/rust-lang/crates.io-index#anstyle@1.0.11",
-        "registry+https://github.com/rust-lang/crates.io-index#anstyle-parse@0.2.7",
-        "registry+https://github.com/rust-lang/crates.io-index#anstyle-query@1.1.3",
-        "registry+https://github.com/rust-lang/crates.io-index#colorchoice@1.0.4",
-        "registry+https://github.com/rust-lang/crates.io-index#is_terminal_polyfill@1.70.1",
-        "registry+https://github.com/rust-lang/crates.io-index#utf8parse@0.2.2"
-      ]
-    },
-    {
-      "ref": "registry+https://github.com/rust-lang/crates.io-index#anstyle-parse@0.2.7",
-      "dependsOn": [
-        "registry+https://github.com/rust-lang/crates.io-index#utf8parse@0.2.2"
-      ]
-    },
-    {
-      "ref": "registry+https://github.com/rust-lang/crates.io-index#anstyle-query@1.1.3",
-      "dependsOn": []
-    },
-    {
-      "ref": "registry+https://github.com/rust-lang/crates.io-index#anstyle@1.0.11",
-      "dependsOn": []
     },
     {
       "ref": "registry+https://github.com/rust-lang/crates.io-index#arrayref@0.3.9",
@@ -5990,13 +5515,10 @@
       ]
     },
     {
-<<<<<<< HEAD
       "ref": "registry+https://github.com/rust-lang/crates.io-index#cfg-if@0.1.10",
       "dependsOn": []
     },
     {
-=======
->>>>>>> 7323eeb4
       "ref": "registry+https://github.com/rust-lang/crates.io-index#cfg-if@1.0.1",
       "dependsOn": []
     },
@@ -6024,10 +5546,6 @@
         "registry+https://github.com/rust-lang/crates.io-index#termcolor@1.4.1",
         "registry+https://github.com/rust-lang/crates.io-index#unicode-width@0.2.1"
       ]
-    },
-    {
-      "ref": "registry+https://github.com/rust-lang/crates.io-index#colorchoice@1.0.4",
-      "dependsOn": []
     },
     {
       "ref": "registry+https://github.com/rust-lang/crates.io-index#cosmic-text@0.14.2",
@@ -6107,23 +5625,6 @@
       "dependsOn": []
     },
     {
-      "ref": "registry+https://github.com/rust-lang/crates.io-index#env_filter@0.1.3",
-      "dependsOn": [
-        "registry+https://github.com/rust-lang/crates.io-index#log@0.4.27",
-        "registry+https://github.com/rust-lang/crates.io-index#regex@1.11.1"
-      ]
-    },
-    {
-      "ref": "registry+https://github.com/rust-lang/crates.io-index#env_logger@0.11.8",
-      "dependsOn": [
-        "registry+https://github.com/rust-lang/crates.io-index#anstream@0.6.19",
-        "registry+https://github.com/rust-lang/crates.io-index#anstyle@1.0.11",
-        "registry+https://github.com/rust-lang/crates.io-index#env_filter@0.1.3",
-        "registry+https://github.com/rust-lang/crates.io-index#jiff@0.2.15",
-        "registry+https://github.com/rust-lang/crates.io-index#log@0.4.27"
-      ]
-    },
-    {
       "ref": "registry+https://github.com/rust-lang/crates.io-index#equivalent@1.0.2",
       "dependsOn": []
     },
@@ -6159,7 +5660,6 @@
     },
     {
       "ref": "registry+https://github.com/rust-lang/crates.io-index#font-loader@0.11.0",
-<<<<<<< HEAD
       "dependsOn": [
         "registry+https://github.com/rust-lang/crates.io-index#libc@0.2.174",
         "registry+https://github.com/rust-lang/crates.io-index#servo-fontconfig@0.5.1"
@@ -6172,20 +5672,6 @@
       ]
     },
     {
-=======
-      "dependsOn": [
-        "registry+https://github.com/rust-lang/crates.io-index#libc@0.2.174",
-        "registry+https://github.com/rust-lang/crates.io-index#servo-fontconfig@0.5.1"
-      ]
-    },
-    {
-      "ref": "registry+https://github.com/rust-lang/crates.io-index#font-types@0.9.0",
-      "dependsOn": [
-        "registry+https://github.com/rust-lang/crates.io-index#bytemuck@1.23.1"
-      ]
-    },
-    {
->>>>>>> 7323eeb4
       "ref": "registry+https://github.com/rust-lang/crates.io-index#fontconfig-parser@0.5.8",
       "dependsOn": [
         "registry+https://github.com/rust-lang/crates.io-index#roxmltree@0.20.0"
@@ -6204,7 +5690,6 @@
     },
     {
       "ref": "registry+https://github.com/rust-lang/crates.io-index#freetype-sys@0.13.1",
-<<<<<<< HEAD
       "dependsOn": [
         "registry+https://github.com/rust-lang/crates.io-index#cmake@0.1.54",
         "registry+https://github.com/rust-lang/crates.io-index#libc@0.2.174",
@@ -6214,17 +5699,6 @@
     {
       "ref": "registry+https://github.com/rust-lang/crates.io-index#getrandom@0.3.3",
       "dependsOn": [
-=======
-      "dependsOn": [
-        "registry+https://github.com/rust-lang/crates.io-index#cmake@0.1.54",
-        "registry+https://github.com/rust-lang/crates.io-index#libc@0.2.174",
-        "registry+https://github.com/rust-lang/crates.io-index#pkg-config@0.3.32"
-      ]
-    },
-    {
-      "ref": "registry+https://github.com/rust-lang/crates.io-index#getrandom@0.3.3",
-      "dependsOn": [
->>>>>>> 7323eeb4
         "registry+https://github.com/rust-lang/crates.io-index#cfg-if@1.0.1",
         "registry+https://github.com/rust-lang/crates.io-index#libc@0.2.174"
       ]
@@ -6300,17 +5774,6 @@
       "dependsOn": [
         "registry+https://github.com/rust-lang/crates.io-index#equivalent@1.0.2",
         "registry+https://github.com/rust-lang/crates.io-index#hashbrown@0.15.4"
-      ]
-    },
-    {
-      "ref": "registry+https://github.com/rust-lang/crates.io-index#is_terminal_polyfill@1.70.1",
-      "dependsOn": []
-    },
-    {
-      "ref": "registry+https://github.com/rust-lang/crates.io-index#jiff@0.2.15",
-      "dependsOn": [
-        "registry+https://github.com/rust-lang/crates.io-index#log@0.4.27",
-        "registry+https://github.com/rust-lang/crates.io-index#serde@1.0.219"
       ]
     },
     {
@@ -6462,10 +5925,6 @@
       ]
     },
     {
-      "ref": "registry+https://github.com/rust-lang/crates.io-index#pollster@0.4.0",
-      "dependsOn": []
-    },
-    {
       "ref": "registry+https://github.com/rust-lang/crates.io-index#proc-macro2@1.0.95",
       "dependsOn": [
         "registry+https://github.com/rust-lang/crates.io-index#unicode-ident@1.0.18"
@@ -6500,27 +5959,6 @@
       "dependsOn": [
         "registry+https://github.com/rust-lang/crates.io-index#bytemuck@1.23.1",
         "registry+https://github.com/rust-lang/crates.io-index#font-types@0.9.0"
-      ]
-    },
-    {
-      "ref": "registry+https://github.com/rust-lang/crates.io-index#regex-automata@0.4.9",
-      "dependsOn": [
-        "registry+https://github.com/rust-lang/crates.io-index#aho-corasick@1.1.3",
-        "registry+https://github.com/rust-lang/crates.io-index#memchr@2.7.5",
-        "registry+https://github.com/rust-lang/crates.io-index#regex-syntax@0.8.5"
-      ]
-    },
-    {
-      "ref": "registry+https://github.com/rust-lang/crates.io-index#regex-syntax@0.8.5",
-      "dependsOn": []
-    },
-    {
-      "ref": "registry+https://github.com/rust-lang/crates.io-index#regex@1.11.1",
-      "dependsOn": [
-        "registry+https://github.com/rust-lang/crates.io-index#aho-corasick@1.1.3",
-        "registry+https://github.com/rust-lang/crates.io-index#memchr@2.7.5",
-        "registry+https://github.com/rust-lang/crates.io-index#regex-automata@0.4.9",
-        "registry+https://github.com/rust-lang/crates.io-index#regex-syntax@0.8.5"
       ]
     },
     {
@@ -6618,7 +6056,7 @@
       ]
     },
     {
-      "ref": "registry+https://github.com/rust-lang/crates.io-index#serde_spanned@0.6.9",
+      "ref": "registry+https://github.com/rust-lang/crates.io-index#serde_spanned@1.0.0",
       "dependsOn": [
         "registry+https://github.com/rust-lang/crates.io-index#serde@1.0.219"
       ]
@@ -6807,33 +6245,31 @@
       "dependsOn": []
     },
     {
-      "ref": "registry+https://github.com/rust-lang/crates.io-index#toml@0.8.23",
-      "dependsOn": [
-        "registry+https://github.com/rust-lang/crates.io-index#serde@1.0.219",
-        "registry+https://github.com/rust-lang/crates.io-index#serde_spanned@0.6.9",
-        "registry+https://github.com/rust-lang/crates.io-index#toml_datetime@0.6.11",
-        "registry+https://github.com/rust-lang/crates.io-index#toml_edit@0.22.27"
-      ]
-    },
-    {
-      "ref": "registry+https://github.com/rust-lang/crates.io-index#toml_datetime@0.6.11",
-      "dependsOn": [
-        "registry+https://github.com/rust-lang/crates.io-index#serde@1.0.219"
-      ]
-    },
-    {
-      "ref": "registry+https://github.com/rust-lang/crates.io-index#toml_edit@0.22.27",
+      "ref": "registry+https://github.com/rust-lang/crates.io-index#toml@0.9.2",
       "dependsOn": [
         "registry+https://github.com/rust-lang/crates.io-index#indexmap@2.10.0",
         "registry+https://github.com/rust-lang/crates.io-index#serde@1.0.219",
-        "registry+https://github.com/rust-lang/crates.io-index#serde_spanned@0.6.9",
-        "registry+https://github.com/rust-lang/crates.io-index#toml_datetime@0.6.11",
-        "registry+https://github.com/rust-lang/crates.io-index#toml_write@0.1.2",
+        "registry+https://github.com/rust-lang/crates.io-index#serde_spanned@1.0.0",
+        "registry+https://github.com/rust-lang/crates.io-index#toml_datetime@0.7.0",
+        "registry+https://github.com/rust-lang/crates.io-index#toml_parser@1.0.1",
+        "registry+https://github.com/rust-lang/crates.io-index#toml_writer@1.0.2",
         "registry+https://github.com/rust-lang/crates.io-index#winnow@0.7.12"
       ]
     },
     {
-      "ref": "registry+https://github.com/rust-lang/crates.io-index#toml_write@0.1.2",
+      "ref": "registry+https://github.com/rust-lang/crates.io-index#toml_datetime@0.7.0",
+      "dependsOn": [
+        "registry+https://github.com/rust-lang/crates.io-index#serde@1.0.219"
+      ]
+    },
+    {
+      "ref": "registry+https://github.com/rust-lang/crates.io-index#toml_parser@1.0.1",
+      "dependsOn": [
+        "registry+https://github.com/rust-lang/crates.io-index#winnow@0.7.12"
+      ]
+    },
+    {
+      "ref": "registry+https://github.com/rust-lang/crates.io-index#toml_writer@1.0.2",
       "dependsOn": []
     },
     {
@@ -6893,10 +6329,6 @@
     },
     {
       "ref": "registry+https://github.com/rust-lang/crates.io-index#unicode-width@0.2.1",
-      "dependsOn": []
-    },
-    {
-      "ref": "registry+https://github.com/rust-lang/crates.io-index#utf8parse@0.2.2",
       "dependsOn": []
     },
     {
